# Licensed under the Apache License, Version 2.0 (the "License");
# you may not use this file except in compliance with the License.
# You may obtain a copy of the License at
#
#     http://www.apache.org/licenses/LICENSE-2.0
#
# Unless required by applicable law or agreed to in writing, software
# distributed under the License is distributed on an "AS IS" BASIS,
# WITHOUT WARRANTIES OR CONDITIONS OF ANY KIND, either express or implied.
# See the License for the specific language governing permissions and
# limitations under the License.

# pylint: disable=C0115,C0116,C0301
import re
from abc import ABC, abstractmethod

import torch
from einops import rearrange
from megatron.energon import InterleavedSample, SimilarityInterleavedSample, VQASample

from nemo.collections.multimodal.data.energon.config import ImageTextSample, MultiModalSampleConfig
from nemo.utils import logging


class SampleEncoder(ABC):
    def __init__(self):
        """
        Initialize the SampleEncoder class.

        This class serves as an abstract base class for encoding samples. It provides a common interface for
        different types of sample encoders. Subclasses should implement the encode method to perform the actual
        encoding process.

        Parameters:
        None

        Returns:
        None
        """
        return None

    @abstractmethod
    def encode(self, input_sample, output_sample):
        """
        Abstract method to encode a sample. Must be implemented by subclasses.

        This method is responsible for encoding a given input sample into a format suitable for further processing.
        The encoded sample is then stored in the output_sample object.

        Parameters:
        input_sample (object): The input sample to be encoded. The type and structure of this object depend on the specific subclass.
        output_sample (object): The object where the encoded sample will be stored. The type and structure of this object depend on the specific subclass.

        Returns:
        None: The method does not return any value.

        Raises:
        NotImplementedError: If the method is called directly on the abstract class, it will raise this exception. Subclasses must implement this method.
        """
        raise NotImplementedError("Subclasses must implement the encode method.")


class BaseSampleEncoder(SampleEncoder):
    """
    Base class for encoding multimodal samples, specifically for handling text and image data.

    This class provides basic functionality for preprocessing images, computing loss masks,
    and managing sample configuration. It serves as a base class for more specialized encoders.

    Attributes:
    tokenizer (Tokenizer): The HF tokenizer used for tokenizing input text.
    image_processor (ImageProcessor): The HF image processor used for preprocessing input images.
    multimodal_sample_config (MultiModalSampleConfig): Configuration for multimodal samples, including tokens and placeholders.
    ignore_place_holder (int): Token ID used to ignore certain tokens during loss computation.
    image_token (Token): Token dataclass representing image placeholders in the tokenized sequence.
    """

    def __init__(
        self, tokenizer, image_processor, multimodal_sample_config=MultiModalSampleConfig(), image_tag_type=None
    ):
        """
        Initialize the BaseSampleEncoder.

        Parameters:
        tokenizer (Tokenizer): The tokenizer used for processing text.
        image_processor (ImageProcessor): The image processor used for preprocessing images.
        multimodal_sample_config (MultiModalSampleConfig, optional): Configuration object for multimodal samples.
            Defaults to MultiModalSampleConfig().
        """
        super().__init__()
        if hasattr(tokenizer, "tokenizer"):
            self.tokenizer = tokenizer.tokenizer
        else:
            self.tokenizer = tokenizer
        self.image_processor = image_processor
        self.multimodal_sample_config = multimodal_sample_config
        self.ignore_place_holder = multimodal_sample_config.ignore_place_holder
        self.image_token = multimodal_sample_config.image_token
        self.image_tag_type = image_tag_type

    def process_image(self, image: torch.Tensor) -> torch.Tensor:
        """
        Preprocess and reshape an input image for encoding.

        The function preprocesses an image using the specified image processor and reshapes it
        to the expected format for further processing.

        Parameters:
        image (torch.Tensor): A tensor representing the input image with dimensions (channels, height, width).

        Returns:
        torch.Tensor: A preprocessed and reshaped image tensor with dimensions (1, 1, channels, height, width).
        """
        image = self.image_processor.preprocess(image, return_tensors='pt', do_rescale=False)['pixel_values']
        assert isinstance(image, torch.Tensor)
        image = rearrange(image, "F c h w -> 1 F c h w")  # T F c h w
        return image

    def compute_loss_mask(self, labels: torch.Tensor) -> torch.Tensor:
        """
        Compute a binary loss mask based on the provided labels.

        The function generates a mask where the loss is computed only for tokens that are not
        equal to the `ignore_place_holder` token.

        Parameters:
        labels (torch.Tensor): A tensor containing labels for which the loss mask needs to be generated.

        Returns:
        torch.Tensor: A binary mask tensor with the same shape as the input labels. The mask has ones
            for tokens where loss should be computed and zeros for `ignore_place_holder` tokens.
        """
        loss_mask = torch.ones(labels.size(), dtype=torch.float)
        loss_mask[labels == self.ignore_place_holder] = 0.0  # loss computed only for answer and non image tokens
        return loss_mask

    def encode(self, input_sample: ImageTextSample, output_sample: ImageTextSample) -> None:
        """
        Abstract method to encode an input sample.

        Subclasses must implement this method to encode input samples into the desired format.

        Parameters:
        input_sample (ImageTextSample): The sample to be encoded.
        output_sample (ImageTextSample): The object to store the encoded sample.

        Returns:
        None

        Raises:
        NotImplementedError: If the method is called directly on the abstract class.
        """
        raise NotImplementedError("Subclasses must implement the encode method.")


class VQASampleEncoder(BaseSampleEncoder):
    """
    Encoder specifically designed for Visual Question Answering (VQA) samples.

    This class extends the BaseSampleEncoder to handle VQA tasks, applying a specific prompt
    template and computing labels and loss masks based on the VQA input.

    Attributes:
    conversation_template_config (ConversationTemplateConfig): Configuration for conversation templates used in VQA.
    """

    def __init__(
        self, tokenizer, image_processor, multimodal_sample_config=MultiModalSampleConfig(), image_tag_type=None
    ):
        """
        Initialize the VQASampleEncoder.

        Parameters:
        tokenizer (Tokenizer): The HF tokenizer used for processing text.
        image_processor (ImageProcessor): The HF image processor used for preprocessing images.
        multimodal_sample_config (MultiModalSampleConfig, optional): Configuration object for multimodal samples.
            Defaults to MultiModalSampleConfig().
        """
        super().__init__(tokenizer, image_processor, multimodal_sample_config, image_tag_type)
        self.conversation_template_config = multimodal_sample_config.conversation_template_config

    def apply_prompt_template(self, input_text: VQASample, use_plain=False):
        """
        Apply a conversation template to the input text for VQA.

        This method generates a templated prompt by combining system, user, and assistant messages.

        Parameters:
        input_text (VQASample): The VQA sample containing the context and answer.
        use_plain (bool, optional): Whether to use a plain format for the prompt. Defaults to False.

        Returns:
        str: The generated templated prompt as a string.
        """
        logging.debug(f"apply_conversation_template context {input_text.context} answer {input_text.answers}")

        messages = []

        # Add system message if it exists
        if self.conversation_template_config.system:
            messages.append({'role': 'system', 'content': self.conversation_template_config.system})

        # Handle cases where context and answers are lists
        if isinstance(input_text.context, list) and isinstance(input_text.answers, list):
            # Ensure both lists are the same length or adjust based on your specific needs
            min_length = min(len(input_text.context), len(input_text.answers))
            for i in range(min_length):
                messages.append({'role': self.conversation_template_config.roles[0], 'content': input_text.context[i]})
                messages.append({'role': self.conversation_template_config.roles[1], 'content': input_text.answers[i]})
        elif isinstance(input_text.context, str) and isinstance(input_text.answers, str):
            # Handle single context and answer as strings
            messages.append({'role': self.conversation_template_config.roles[0], 'content': input_text.context})
            messages.append({'role': self.conversation_template_config.roles[1], 'content': input_text.answers})
        else:
            raise ValueError(
                "VQA Sample context/answers should either be a List[str] or str. Other types not supported"
            )
        # Set the chat template if defined
        if self.conversation_template_config.chat_template:
            self.tokenizer.chat_template = self.conversation_template_config.chat_template
        elif self.tokenizer.chat_template is None:
            raise ValueError(
                "Both tokenizer and conversation template does not have chat template defined. Refer to https://huggingface.co/docs/transformers/main/en/chat_templating"
            )

        # Apply the conversation template to generate the prompt
        templated_prompt = self.tokenizer.apply_chat_template(messages, tokenize=False, add_generation_prompt=False)
        if self.image_tag_type == "internvl":
            # TODO(yuya): update hardcoded solution
            templated_prompt = templated_prompt.replace("<image>", "<img><image></img>")
        else:
            assert self.image_tag_type is None, f"Not supported image_tag_type {self.image_tag_type}"
        logging.debug(f"apply prompt template templated_prompt {templated_prompt}")
        return templated_prompt

    def tokenize(self, prompt: str) -> torch.Tensor:
        """
        Tokenize the input prompt, replacing special tokens with their IDs.

        This method splits the prompt into chunks based on the presence of special tokens (like <image>)
        and tokenizes each chunk. Special tokens are replaced with their corresponding token IDs.

        Parameters:
        prompt (str): The prompt string to tokenize.

        Returns:
        torch.Tensor: A tensor containing the tokenized prompt.
        """
        # Split the prompt into chunks and track special tokens
        regex_pattern = '(' + '|'.join(re.escape(token) for token in [self.image_token.token_str]) + ')'
        chunks = re.split(regex_pattern, prompt)
        # Tokenize each chunk and replace special tokens with their indices
        tokenized_chunks = []
        for chunk in chunks:
            if chunk == self.image_token.token_str:
                tokenized_chunks.append(self.image_token.token_id)
            elif len(chunk) > 0:
                tokenized_chunks.extend(self.tokenizer(chunk, add_special_tokens=False).input_ids)

        return torch.tensor(tokenized_chunks, dtype=torch.long)

    def compute_labels(self, tokens: torch.Tensor, sample: VQASample) -> torch.Tensor:
        """
        Compute labels for the tokenized prompt based on the answers in the VQA sample.

        This method generates a label tensor where the tokens corresponding to the answers are marked
        with their token IDs, while other tokens are marked with the `ignore_place_holder` ID.

        Parameters:
        tokens (torch.Tensor): A tensor containing the tokenized prompt.
        sample (VQASample): The VQA sample containing the answers.

        Returns:
        torch.Tensor: A tensor containing the labels for the tokenized prompt.
        """
<<<<<<< HEAD
=======
        import pdb

        pdb.set_trace()
>>>>>>> 876ec548
        # Initialize labels with ignore index
        labels = torch.ones_like(tokens) * self.ignore_place_holder
        search_start_index = 0  # Initialize search index to start labeling answers sequentially

        stop_str = getattr(self.conversation_template_config, "stop_string", None)

        # Check if answers is a single string or a list
        answers = sample.answers if isinstance(sample.answers, list) else [sample.answers]

        # Iterate through the answers and compute labels for each answer
        for answer in answers:
            # Encode the answer with the stop string
            answer = self.process_answer_str(answer, stop_str)
            answer_tokens = self.tokenizer.encode(answer, add_special_tokens=False, return_tensors="pt")[0]

            # sometimes the tokenizer can add additional space. See:
            # https://github.com/huggingface/transformers/issues/25073#issuecomment-1655271420
            if self.tokenizer.decode(answer_tokens[0]) == "":
                answer_tokens = answer_tokens[1:]

            # Find the start and end indices of the answer tokens in the prompt
            answer_start, answer_end = _find_pattern_indices(tokens, answer_tokens, search_start_index)
            if answer_start < 0:
                logging.warning(
                    "Unable to find a valid answer in the conversation. "
                    "Details: "
                    "\n- Messages: %s"
                    "\n- Tokens: %s"
                    "\n- Answer Tokens: %s"
                    "\n- Search Start Index: %d",
                    sample.answers,
                    tokens,
                    answer_tokens,
                    search_start_index,
                )
                break

            # Label the answer tokens
            labels[answer_start:answer_end] = tokens[answer_start:answer_end]

            # Update the search start index to the end of the current answer tokens
            search_start_index = answer_end
        return labels

    def encode(self, input_sample: VQASample, output_sample: ImageTextSample):
        """
        Encode a VQA sample into a format suitable for further processing.

        This method applies a prompt template, tokenizes the prompt, computes labels and a loss mask,
        and processes the image. The encoded sample is then stored in the output_sample object.

        Parameters:
        input_sample (VQASample): The VQA sample to be encoded.
        output_sample (ImageTextSample): The object to store the encoded sample.

        Returns:
        ImageTextSample: The encoded sample stored in output_sample.
        """
        # apply prompt template
        conversation_prompt = self.apply_prompt_template(input_sample)
        logging.debug(f"task encoder encode_sample conversation_prompt {conversation_prompt}")
        # tokenize prompt
        tokens = self.tokenize(conversation_prompt)
        labels = self.compute_labels(tokens, input_sample)

        tokens = tokens[:-1].contiguous()
        labels = labels[1:].contiguous()
        logging.debug(f"task encoder encode_sample after tokenize prompt tokens {tokens}")
        logging.debug(f"task encoder encode_sample labels {labels}")
        loss_mask = self.compute_loss_mask(labels)
        processed_image = self.process_image(input_sample.image)
        output_sample.__key__ = input_sample.__key__
        output_sample.num_image_tiles = [processed_image.shape[1]]
        output_sample.images = processed_image.squeeze(0)
        output_sample.tokens = tokens
        output_sample.labels = labels
        output_sample.loss_mask = loss_mask
        return output_sample

    def process_answer_str(self, answer, stop_str):
        return " " + answer + ("" if stop_str is None else stop_str)


class InterleavedSampleEncoder(BaseSampleEncoder):
    """
    Encoder for handling interleaved sequences of text and images (InterleavedSample from energon).

    This class extends the BaseSampleEncoder to handle interleaved samples, where the input
    consists of a sequence of text strings and image tensors. The text and images are processed
    and encoded into a format suitable for further processing.

    Attributes:
    tokenizer (Tokenizer): The tokenizer used for processing text.
    image_processor (ImageProcessor): The image processor used for preprocessing images.
    multimodal_sample_config (MultiModalSampleConfig): Configuration for multimodal samples, including tokens and placeholders.
    """

    def __init__(
        self, tokenizer, image_processor, multimodal_sample_config=MultiModalSampleConfig(), image_tag_type=None
    ):
        """
        Initialize the InterleavedSampleEncoder.

        Parameters:
        tokenizer (Tokenizer): The tokenizer used for processing text.
        image_processor (ImageProcessor): The image processor used for preprocessing images.
        multimodal_sample_config (MultiModalSampleConfig, optional): Configuration object for multimodal samples.
            Defaults to MultiModalSampleConfig().
        """
        super().__init__(tokenizer, image_processor, multimodal_sample_config, image_tag_type)

    def tokenize(self, sample) -> tuple[torch.Tensor, torch.Tensor]:
        """
        Tokenize the input sequence and process images in an interleaved sample.

        This method processes a sequence that consists of text strings and image tensors.
        The text is tokenized, and the images are processed. The method returns a tensor
        of tokenized text and a concatenated tensor of processed images.

        Parameters:
        sample (InterleavedSample): The interleaved sample containing a sequence of text strings and image tensors.

        Returns:
        tuple[torch.Tensor, torch.Tensor]: A tuple containing:
            - A tensor with tokenized text and image token IDs.
            - A concatenated tensor of processed images.
        """
        # sample.sequence is a list consisting of text string or image tensor (only image modality supported for now)
        tokenized_chunks = []
        images = []
        for chunk in sample.sequence:
            if isinstance(chunk, torch.Tensor):
                tokenized_chunks.append(self.image_token.token_id)
                processed_image = self.process_image(chunk)
                images.append(processed_image)
            elif len(chunk) > 0:
                logging.debug(f"Multimodal datalaoder encoder interleaved sample text chunk {chunk}")
                tokenized_chunks.extend(self.tokenizer(chunk, add_special_tokens=False).input_ids)
            else:
                raise ValueError(f"Unsupported type in interleaved sequence: {type(chunk)}")
        tokens = torch.tensor(tokenized_chunks, dtype=torch.long)
        logging.debug(f"Multimodal dataloader encode interleaved sample tokenized chunks {tokenized_chunks}")
        image_tensor = torch.concatenate(images, dim=1)  # T F(no of images) c h w
        return tokens, image_tensor

    def compute_labels(self, tokens: torch.Tensor) -> torch.Tensor:
        """
        Compute labels for an interleaved sample, ignoring image token IDs.

        This method generates a label tensor where the tokens corresponding to images are marked
        with the `ignore_place_holder` ID, and other tokens retain their original IDs.

        Parameters:
        tokens (torch.Tensor): A tensor containing the tokenized sequence.

        Returns:
        torch.Tensor: A tensor containing the labels for the tokenized sequence.
        """
        labels = tokens.clone()
        labels[labels == self.image_token.token_id] = self.ignore_place_holder
        labels = labels[1:].contiguous()
        return labels

    def encode(self, input_sample: InterleavedSample, output_sample: ImageTextSample):
        """
        Encode an interleaved sample into a format suitable for further processing.

        This method tokenizes the input sequence, computes labels and a loss mask, and processes
        the images. The encoded sample is then stored in the output_sample object.

        Parameters:
        input_sample (InterleavedSample): The interleaved sample to be encoded.
        output_sample (ImageTextSample): The object to store the encoded sample.

        Returns:
        ImageTextSample: The encoded sample stored in output_sample.
        """
        # tokenize prompt
        tokens, images = self.tokenize(input_sample)
        labels = self.compute_labels(tokens)
        tokens = tokens[:-1]
        logging.debug(f"task encoder encode_sample after tokenize prompt tokens {tokens}")
        logging.debug(f"task encoder encode_sample lables {labels}")
        loss_mask = self.compute_loss_mask(labels)
        output_sample.__key__ = input_sample.__key__
        output_sample.images = images
        output_sample.tokens = tokens
        output_sample.labels = labels
        output_sample.loss_mask = loss_mask
        return output_sample


class SimilarityInterleavedEncoder(InterleavedSampleEncoder):
    """
    Encoder for handling similarity-based interleaved sequences of text and images.

    This class extends the InterleavedSampleEncoder to handle samples where images and text
    are interleaved based on a similarity matrix. The images are inserted into the text sequence
    based on the similarity scores (matched_text_indices), allowing for flexible interleaving of media types.

    Attributes:
    image_following_text (bool): A flag indicating whether images should follow the text they are related to.
    """

    def __init__(
        self, tokenizer, image_processor, multimodal_sample_config=MultiModalSampleConfig(), image_tag_type=None
    ):
        """
        Initialize the SimilarityInterleavedEncoder.

        Parameters:
        tokenizer (Tokenizer): The tokenizer used for processing text.
        image_processor (ImageProcessor): The image processor used for preprocessing images.
        multimodal_sample_config (MultiModalSampleConfig, optional): Configuration object for multimodal samples.
            Defaults to MultiModalSampleConfig().
        """
        super().__init__(tokenizer, image_processor, multimodal_sample_config, image_tag_type)
        self.image_following_text = multimodal_sample_config.image_following_text

    def tokenize(self, sample: SimilarityInterleavedSample) -> tuple[torch.Tensor, torch.Tensor]:
        """
        Tokenize the input sequence and process images based on similarity indices.

        This method processes a sequence of text strings and images, interleaving them based
        on similarity indices (matched_text_indices). The text is tokenized, and the images are processed. The method
        returns a tensor of tokenized text and a concatenated tensor of processed images.

        Parameters:
        sample (SimilarityInterleavedSample): The sample containing a sequence of text strings and images,
            along with similarity indices that determine the interleaving order.

        Returns:
        tuple[torch.Tensor, torch.Tensor]: A tuple containing:
            - A tensor with tokenized text and image token IDs.
            - A concatenated tensor of processed images.
        """
        images = sample.images
        texts = sample.texts
        matched_text_indices = sample.matched_text_indices
        # Initialize a list with placeholders for interleaving images and texts
        interleaved_list = []
        image_idx = 0
        # Sort images according to matched_text_indices
        sorted_images = [img for _, img in sorted(zip(matched_text_indices, images))]
        sorted_images = [self.process_image(chunk) for chunk in sorted_images]
        sorted_indices = sorted(matched_text_indices)
        # Traverse texts, and interleave images based on sorted_indices
        for text_idx in range(len(texts)):
            if image_idx < len(sorted_indices) and sorted_indices[image_idx] == text_idx:
                if not self.image_following_text:
                    # Add image before the text
                    interleaved_list.append(self.image_token.token_id)
                interleaved_list.append(texts[text_idx])
                if self.image_following_text:
                    # Add image after the text
                    interleaved_list.append(self.image_token.token_id)
                image_idx += 1
            else:
                interleaved_list.append(texts[text_idx])

        # Merge consecutve text entries with a space between them
        final_sequence = []
        for item in interleaved_list:
            if final_sequence and isinstance(final_sequence[-1], str) and isinstance(item, str):
                final_sequence[-1] += " " + item
            else:
                final_sequence.append(item)
        tokenized_chunks = []
        for chunk in final_sequence:
            if chunk == self.image_token.token_id:
                tokenized_chunks.append(chunk)
            else:
                tokenized_chunks.extend(self.tokenizer(chunk, add_special_tokens=False).input_ids)
        tokens = torch.tensor(tokenized_chunks, dtype=torch.long)
        logging.debug(
            f"Multimodal dataloader encode similarity interleaved sample tokenized chunks {tokenized_chunks}"
        )
        image_tensor = torch.concatenate(sorted_images, dim=1)  # T F(no of images) c h w
        return tokens, image_tensor


def _find_pattern_indices(template, pattern, search_start_index=0, allow_first_token_mismatch=False):
    template_len = len(template)
    pattern_len = len(pattern)
    for i in range(search_start_index, template_len - pattern_len + 1):
        match = template[i : i + pattern_len] == pattern
        if torch.all(match) or (allow_first_token_mismatch and torch.all(match[1:])):
            return i, i + pattern_len
    return -1, -1<|MERGE_RESOLUTION|>--- conflicted
+++ resolved
@@ -273,12 +273,6 @@
         Returns:
         torch.Tensor: A tensor containing the labels for the tokenized prompt.
         """
-<<<<<<< HEAD
-=======
-        import pdb
-
-        pdb.set_trace()
->>>>>>> 876ec548
         # Initialize labels with ignore index
         labels = torch.ones_like(tokens) * self.ignore_place_holder
         search_start_index = 0  # Initialize search index to start labeling answers sequentially
