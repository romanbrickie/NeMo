--- conflicted
+++ resolved
@@ -144,29 +144,13 @@
     def get_max_len(input_list):
         return max([len(x) for x in input_list])
 
-<<<<<<< HEAD
-    # max_length = tokens_to_generate + max(
-    #     get_max_len(fields["input_ids"]), get_max_len(fields["context_ids"]), get_max_len(fields["answer_ids"])
-    # )
-    input_id_maxlen = get_max_len(fields["input_ids"])
-    context_id_maxlen = get_max_len(fields["context_ids"])
-    answer_id_maxlen = get_max_len(fields["answer_ids"])
-    # increase max length to nearest multiple of 4 or 8
-=======
     input_id_maxlen = get_max_len(fields["input_ids"])
     context_id_maxlen = tokens_to_generate + get_max_len(fields["context_ids"])
     answer_id_maxlen = get_max_len(fields["answer_ids"])
->>>>>>> 58a5cae2
     if pad_to_max_length:
         input_id_maxlen = max_seq_length
         context_id_maxlen = max_seq_length
         answer_id_maxlen = max_seq_length
-<<<<<<< HEAD
-        # max_length = max_seq_length
-    # else:
-    #     max_length = min(max_seq_length, ceil_to_nearest(max_length, 8))
-=======
->>>>>>> 58a5cae2
 
     all_tokens = collate_vectors(fields["input_ids"], max_length=input_id_maxlen, padding_value=pad_id)
     full_lengths = torch.LongTensor([len(item) for item in fields["input_ids"]])
