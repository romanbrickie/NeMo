# Copyright (c) 2024, NVIDIA CORPORATION.  All rights reserved.
#
# Licensed under the Apache License, Version 2.0 (the "License");
# you may not use this file except in compliance with the License.
# You may obtain a copy of the License at
#
#     http://www.apache.org/licenses/LICENSE-2.0
#
# Unless required by applicable law or agreed to in writing, software
# distributed under the License is distributed on an "AS IS" BASIS,
# WITHOUT WARRANTIES OR CONDITIONS OF ANY KIND, either express or implied.
# See the License for the specific language governing permissions and
# limitations under the License.

<<<<<<< HEAD
=======
# CLIP
from nemo.collections.vlm.clip.data import ClipMockDataModule
from nemo.collections.vlm.clip.model import CLIPConfigB32, CLIPConfigL14, CLIPModel

>>>>>>> d2f7b8e5
# HF
from nemo.collections.vlm.hf.data.hf_dataset import HFDatasetDataModule
from nemo.collections.vlm.hf.model.hf_auto_model_for_image_text_to_text import HFAutoModelForImageTextToText

# LLAVA_NEXT
from nemo.collections.vlm.llava_next.data import LlavaNextMockDataModule, LlavaNextTaskEncoder
from nemo.collections.vlm.llava_next.model.base import LlavaNextConfig
from nemo.collections.vlm.llava_next.model.llava_next import LlavaNextConfig7B, LlavaNextConfig13B, LlavaNextModel

# MLLAMA
<<<<<<< HEAD
from nemo.collections.vlm.mllama.data import MLlamaLazyDataModule, MLlamaMockDataModule
=======
from nemo.collections.vlm.mllama.data import MLlamaMockDataModule, MLlamaPreloadedDataModule
>>>>>>> d2f7b8e5
from nemo.collections.vlm.mllama.model.base import (
    CrossAttentionTextConfig,
    CrossAttentionVisionConfig,
    MLlamaModel,
    MLlamaModelConfig,
)
from nemo.collections.vlm.mllama.model.mllama import (
    MLlamaConfig11B,
    MLlamaConfig11BInstruct,
    MLlamaConfig90B,
    MLlamaConfig90BInstruct,
)

# NEVA
from nemo.collections.vlm.neva.data import (
    DataConfig,
    ImageDataConfig,
    ImageToken,
    MultiModalToken,
    NevaMockDataModule,
    NevaPreloadedDataModule,
    VideoDataConfig,
    VideoToken,
)
from nemo.collections.vlm.neva.model.base import NevaConfig, NevaModel
from nemo.collections.vlm.neva.model.llava import Llava15Config7B, Llava15Config13B, LlavaConfig, LlavaModel

# PEFT
from nemo.collections.vlm.peft import LoRA

# RECIPES
from nemo.collections.vlm.recipes import *

# VISION
from nemo.collections.vlm.vision import (
<<<<<<< HEAD
    BaseCLIPViTModel,
=======
>>>>>>> d2f7b8e5
    CLIPViTConfig,
    CLIPViTL_14_336_Config,
    HFCLIPVisionConfig,
    InternViT_6B_448px_Config,
    InternViT_300M_448px_Config,
    InternViTModel,
    MultimodalProjectorConfig,
    SigLIPViT400M_14_384_Config,
    SigLIPViTModel,
)

__all__ = [
    "HFDatasetDataModule",
    "HFAutoModelForImageTextToText",
    "NevaMockDataModule",
    "NevaPreloadedDataModule",
    "MLlamaMockDataModule",
    "MLlamaPreloadedDataModule",
    "DataConfig",
    "ImageDataConfig",
    "VideoDataConfig",
    "MultiModalToken",
    "ImageToken",
    "VideoToken",
    "CLIPViTConfig",
    "HFCLIPVisionConfig",
    "CLIPViTL_14_336_Config",
    "SigLIPViTModel",
    "SigLIPViT400M_14_384_Config",
    "MultimodalProjectorConfig",
    "NevaConfig",
    "NevaModel",
    "LlavaConfig",
    "Llava15Config7B",
    "Llava15Config13B",
    "LlavaModel",
    "LlavaNextTaskEncoder",
    "MLlamaModel",
    "MLlamaModelConfig",
    "CrossAttentionTextConfig",
    "CrossAttentionVisionConfig",
    "MLlamaConfig11B",
    "MLlamaConfig11BInstruct",
    "MLlamaConfig90B",
    "MLlamaConfig90BInstruct",
    "mllama_11b",
    "mllama_90b",
    "llava_next_7b",
    "LlavaNextConfig",
    "LlavaNextConfig7B",
    "LlavaNextConfig13B",
    "LlavaNextModel",
    "LlavaNextMockDataModule",
    "InternViTModel",
    "InternViT_300M_448px_Config",
    "InternViT_6B_448px_Config",
<<<<<<< HEAD
=======
    "CLIPModel",
    "LoRA",
    "CLIPConfigL14",
    "CLIPConfigB32",
    "ClipMockDataModule",
>>>>>>> d2f7b8e5
]<|MERGE_RESOLUTION|>--- conflicted
+++ resolved
@@ -12,13 +12,10 @@
 # See the License for the specific language governing permissions and
 # limitations under the License.
 
-<<<<<<< HEAD
-=======
 # CLIP
 from nemo.collections.vlm.clip.data import ClipMockDataModule
 from nemo.collections.vlm.clip.model import CLIPConfigB32, CLIPConfigL14, CLIPModel
 
->>>>>>> d2f7b8e5
 # HF
 from nemo.collections.vlm.hf.data.hf_dataset import HFDatasetDataModule
 from nemo.collections.vlm.hf.model.hf_auto_model_for_image_text_to_text import HFAutoModelForImageTextToText
@@ -29,11 +26,7 @@
 from nemo.collections.vlm.llava_next.model.llava_next import LlavaNextConfig7B, LlavaNextConfig13B, LlavaNextModel
 
 # MLLAMA
-<<<<<<< HEAD
-from nemo.collections.vlm.mllama.data import MLlamaLazyDataModule, MLlamaMockDataModule
-=======
 from nemo.collections.vlm.mllama.data import MLlamaMockDataModule, MLlamaPreloadedDataModule
->>>>>>> d2f7b8e5
 from nemo.collections.vlm.mllama.model.base import (
     CrossAttentionTextConfig,
     CrossAttentionVisionConfig,
@@ -69,10 +62,6 @@
 
 # VISION
 from nemo.collections.vlm.vision import (
-<<<<<<< HEAD
-    BaseCLIPViTModel,
-=======
->>>>>>> d2f7b8e5
     CLIPViTConfig,
     CLIPViTL_14_336_Config,
     HFCLIPVisionConfig,
@@ -129,12 +118,9 @@
     "InternViTModel",
     "InternViT_300M_448px_Config",
     "InternViT_6B_448px_Config",
-<<<<<<< HEAD
-=======
     "CLIPModel",
     "LoRA",
     "CLIPConfigL14",
     "CLIPConfigB32",
     "ClipMockDataModule",
->>>>>>> d2f7b8e5
 ]