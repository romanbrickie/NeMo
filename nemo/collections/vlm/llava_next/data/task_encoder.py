from typing import Dict, List, Union

import torch
from megatron.energon import SimilarityInterleavedSample, VQASample, batch_list, batch_pad_stack, stateless
from torch.nn.utils.rnn import pad_sequence

from nemo.collections.multimodal.data.energon.config import MultiModalSampleConfig
from nemo.collections.multimodal.data.energon.sample_encoder import SampleEncoder
from nemo.collections.multimodal.data.energon.task_encoder import MultiModalTaskEncoder
from nemo.collections.vlm.llava_next.data.interleaved_sample_encoder import LlavaNextSimilarityInterleavedSampleEncoder
from nemo.collections.vlm.llava_next.data.sample import (
    LlavaNextTextRawBatch,
    LlavaNextTextSample,
    PackedLlavaNextTextRawBatch,
    PackedLlavaNextTextSample,
)
from nemo.collections.vlm.llava_next.data.vqa_sample_encoder import LlavaNextSampleEncoder
from nemo.collections.vlm.neva.data.sequence_packing import convert_to_packed_llava_next, predict_seq_len_with_padding
from nemo.utils import logging


class LlavaNextTaskEncoder(MultiModalTaskEncoder):
    """LlavaNextTaskEncoder"""

    def __init__(
        self,
        tokenizer,
        image_processor,
        multimodal_sample_config,
        packed_sequence=False,
        packed_sequence_size=-1,
        num_image_embeddings_per_tile=576,
    ):
        """
        Initialize the LlavaNextTaskEncoder.

        This encoder extends MultiModalTaskEncoder to specifically handle LlavaNeXT,
        overriding  encoders for VQA sample type.

        Parameters:
        tokenizer (Tokenizer): The tokenizer for processing text data across sample types.
        image_processor (ImageProcessor): The image processor for preprocessing images.
        multimodal_sample_config (MultiModalSampleConfig): Configuration settings for multimodal samples.

        """
        super().__init__(
            tokenizer,
            image_processor,
            multimodal_sample_config,
            packed_sequence,
            packed_sequence_size,
            num_image_embeddings_per_tile,
        )
        self.encoders: Dict[str, SampleEncoder] = {
            VQASample.__name__: LlavaNextSampleEncoder(tokenizer, image_processor, multimodal_sample_config),
            SimilarityInterleavedSample.__name__: LlavaNextSimilarityInterleavedSampleEncoder(
                tokenizer=tokenizer, image_processor=image_processor, multimodal_sample_config=multimodal_sample_config
            ),
        }

    def batch(
        self, samples: List[Union[LlavaNextTextSample, PackedLlavaNextTextSample]]
    ) -> Union[LlavaNextTextRawBatch, PackedLlavaNextTextRawBatch]:
        """
        Batch multiple encoded samples into a single batch structure for model input.

        This method combines individual sample fields (keys, images, tokens, labels, etc.) and
        pads or stacks them as needed to create a unified batch.

        Parameters:
        samples (List[LlavaNextTextSample]): A list of LlavaNextTextSample instances to be batched.

        Returns:
        LlavaNextTextRawBatch: A batch containing all input samples' images, tokens, labels,
            loss masks, and other metadata prepared for model processing.
        """
        if self.packed_sequence:
            if len(samples) > 1:
                raise ValueError(
                    "Micro batch size should be 1 when training with packed sequence, but your micro batch size "
                    f"is {len(samples)}. \nThe following config is equivalent to your current setting for "
                    f"a packed dataset. Please update your config to the following: \n"
                    f"Set micro batch size to 1 (currently {len(samples)})\n"
                    f"Set global batch size to `global_batch_size // {len(samples)}` "
                    f"Set packed sequence length to `original_sample_seq_len * {len(samples)}` "
                    f"(currently {self.packed_sequence_size}) \n"
                    f"For details please visit "
                    f"https://docs.nvidia.com/nemo-framework/user-guide/latest/sft_peft/packed_sequence.html"
                )
            # The batching are taken care by packing.
            sample = samples[0]
            return PackedLlavaNextTextRawBatch(
                __keys__=sample.__key__,
                images=sample.images,
                tokens=sample.tokens,
                labels=sample.labels,
                loss_mask=sample.loss_mask,
                num_media_tiles=sample.num_media_tiles,
                image_sizes=sample.image_sizes,
                attention_mask=sample.attention_mask,
                position_ids=sample.position_ids,
                packed_seq_params=sample.packed_seq_params,
            )
        else:
            keys, images, tokens, labels, loss_mask, num_media_tiles, image_sizes, attention_mask = (
                [],
                [],
                [],
                [],
                [],
                [],
                [],
                [],
            )
            for sample in samples:
                keys.append(sample.__key__)
                images.append(sample.images)
                tokens.append(sample.tokens)
                labels.append(sample.labels)
                loss_mask.append(sample.loss_mask)
                num_media_tiles.append(sample.num_media_tiles)
                image_sizes.append(sample.image_sizes)
                attention_mask.append(sample.attention_mask)

            batch_keys = batch_list(keys)

            batch_images = torch.cat(images, dim=0)

            batch_tokens = pad_sequence(tokens, batch_first=True)
            batch_labels = pad_sequence(labels, batch_first=True)
            image_sizes = torch.cat(image_sizes, dim=0)
            batch_loss_mask = batch_pad_stack(loss_mask)
            batch_attention_mask = batch_pad_stack(attention_mask)
            batch_list_num_media_tiles = batch_list(num_media_tiles)
            # if batch_list_num_media_tiles is nested lists, each sample has multiple images with different tiles
            # we need to flatten the list so len is num_images (in the batch)
            # image_sizes is also expected to be num_images, 2
            batch_list_num_media_tiles = flatten_if_nested(batch_list_num_media_tiles)
            batch_num_media_tiles = torch.tensor(batch_list_num_media_tiles, dtype=torch.int)

            assert (
                image_sizes.shape[0] == batch_num_media_tiles.shape[0]
            ), "image_sizes and batch_num_media_tiles must have the same length"

            return LlavaNextTextRawBatch(
                __keys__=batch_keys,
                images=batch_images,
                tokens=batch_tokens,
                labels=batch_labels,
                loss_mask=batch_loss_mask,
                num_media_tiles=batch_num_media_tiles,
                image_sizes=image_sizes,
                attention_mask=batch_attention_mask,
            )

    def select_samples_to_pack(self, samples: List[Union[LlavaNextTextSample, PackedLlavaNextTextSample]]):
        """Selects which samples will be packed together.

        NOTE: Energon dataloader calls this method internally if packing is used.
        Please see https://nvidia.github.io/Megatron-Energon/packing.html
        """
        from nemo.collections.vlm.neva.data.sequence_packing import greedy_knapsack

        lengths = [predict_seq_len_with_padding(sample.tokens) for sample in samples]

        packed_samples = greedy_knapsack(lengths, samples, self.packed_sequence_size)
        avg_samples_per_bin = round(len(lengths) / len(packed_samples))
        logging.info(
            f"[Seq Packing Info] - Packing seq len: {self.packed_sequence_size}, "
            f"Buffered samples: {len(lengths)}, Total number of bins: {len(packed_samples)}, "
            f"Average samples per bin: {avg_samples_per_bin}"
        )
        return packed_samples

    @stateless
    def pack_selected_samples(self, samples):
        """
        Function to pack a list of ImageTaskSample into a single ImageTaskSamplePacked.

        NOTE: Energon dataloader calls this method internally if packing is used.
        Please see https://nvidia.github.io/Megatron-Energon/packing.html

        Args:
            samples: List of ImageTaskSample instances to pack into one sample.

        Returns:
            ImageTaskSamplePacked instance.
        """

        keys, images, tokens, labels, loss_mask, num_media_tiles, image_sizes, attention_mask = (
            [],
            [],
            [],
            [],
            [],
            [],
            [],
            [],
        )
        for sample in samples:
            num_media_tiles.append(sample.num_media_tiles)
            image_sizes.append(sample.image_sizes)

        image_sizes = torch.cat(image_sizes, dim=0)
        batch_list_num_media_tiles = batch_list(num_media_tiles)
        # if batch_list_num_media_tiles is nested lists, each sample has multiple images with different tiles
        # we need to flatten the list so len is num_images (in the batch)
        # image_sizes is also expected to be num_images, 2
        batch_list_num_media_tiles = flatten_if_nested(batch_list_num_media_tiles)
        batch_num_media_tiles = torch.tensor(batch_list_num_media_tiles, dtype=torch.int)

        packed_images = torch.cat([sample.images for sample in samples], dim=0)
<<<<<<< HEAD
        self.sample_config.image_token.token_id
        packed_tokens, packed_labels, packed_position_ids, packed_loss_mask, packed_seq_params = convert_to_packed_llava_next(
            tokens=[sample.tokens for sample in samples],
            labels=[sample.labels for sample in samples],
            ignore_index=self.sample_config.ignore_place_holder,
=======
        media_token_id = self.sample_config.image_token.token_id
        packed_tokens, packed_labels, packed_position_ids, packed_loss_mask, packed_seq_params = (
            convert_to_packed_llava_next(
                tokens=[sample.tokens for sample in samples],
                labels=[sample.labels for sample in samples],
                ignore_index=self.sample_config.ignore_place_holder,
            )
>>>>>>> 21a43a37
        )

        return PackedLlavaNextTextSample(
            __key__=",".join([s.__key__ for s in samples]),
            __restore_key__=(),  # Will be set by energon based on `samples`
            images=packed_images,
            tokens=packed_tokens,
            labels=packed_labels,
            loss_mask=None,
            attention_mask=None,
            position_ids=packed_position_ids,
            packed_seq_params=packed_seq_params,
            num_media_tiles=batch_num_media_tiles,
            image_sizes=image_sizes,
        )


from itertools import chain


def flatten_if_nested(lst):
    # Check if the first element is a list (assuming consistent structure)
    if any(isinstance(i, list) for i in lst):
        return list(chain.from_iterable(lst))
    return lst


if __name__ == '__main__':
    import argparse

    from megatron.energon import WorkerConfig, get_loader, get_train_dataset
    from transformers import AutoProcessor

    parser = argparse.ArgumentParser()
    parser.add_argument('--data_path', type=str, required=True, help='path to the dataset directory')
    args = parser.parse_args()
    processor = AutoProcessor.from_pretrained("llava-hf/llava-v1.6-vicuna-7b-hf")
    tokenizer = processor.tokenizer
    multimodal_sample_config = MultiModalSampleConfig()
    multimodal_sample_config.conversation_template_config.system = None

    worker_config = WorkerConfig.default_worker_config(0)
    multimodal_sample_config = MultiModalSampleConfig()
    multimodal_sample_config.image_following_text = False
    train_loader = get_loader(
        get_train_dataset(
            args.data_path,
            batch_size=1,
            shuffle_buffer_size=100,
            max_samples_per_sequence=100,
            task_encoder=LlavaNextTaskEncoder(
                tokenizer=tokenizer,
                image_processor=processor.image_processor,
                multimodal_sample_config=MultiModalSampleConfig(),
                packed_sequence=True,
                packed_sequence_size=8086,
            ),
            worker_config=worker_config,
            packing_buffer_size=200,
        ),
        worker_config=worker_config,
    )

    print(f"data loader length {len(train_loader)}")
    for index, each_batch in enumerate(train_loader):
        print(f"batch index {index} tokens shape {each_batch['tokens'].shape} ")<|MERGE_RESOLUTION|>--- conflicted
+++ resolved
@@ -186,6 +186,7 @@
         Returns:
             ImageTaskSamplePacked instance.
         """
+        # import pdb; pdb.set_trace()
 
         keys, images, tokens, labels, loss_mask, num_media_tiles, image_sizes, attention_mask = (
             [],
@@ -210,21 +211,12 @@
         batch_num_media_tiles = torch.tensor(batch_list_num_media_tiles, dtype=torch.int)
 
         packed_images = torch.cat([sample.images for sample in samples], dim=0)
-<<<<<<< HEAD
-        self.sample_config.image_token.token_id
-        packed_tokens, packed_labels, packed_position_ids, packed_loss_mask, packed_seq_params = convert_to_packed_llava_next(
-            tokens=[sample.tokens for sample in samples],
-            labels=[sample.labels for sample in samples],
-            ignore_index=self.sample_config.ignore_place_holder,
-=======
-        media_token_id = self.sample_config.image_token.token_id
         packed_tokens, packed_labels, packed_position_ids, packed_loss_mask, packed_seq_params = (
             convert_to_packed_llava_next(
                 tokens=[sample.tokens for sample in samples],
                 labels=[sample.labels for sample in samples],
                 ignore_index=self.sample_config.ignore_place_holder,
             )
->>>>>>> 21a43a37
         )
 
         return PackedLlavaNextTextSample(
