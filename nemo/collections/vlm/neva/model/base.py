# Copyright (c) 2024, NVIDIA CORPORATION.  All rights reserved.
#
# Licensed under the Apache License, Version 2.0 (the "License");
# you may not use this file except in compliance with the License.
# You may obtain a copy of the License at
#
#     http://www.apache.org/licenses/LICENSE-2.0
#
# Unless required by applicable law or agreed to in writing, software
# distributed under the License is distributed on an "AS IS" BASIS,
# WITHOUT WARRANTIES OR CONDITIONS OF ANY KIND, either express or implied.
# See the License for the specific language governing permissions and
# limitations under the License.

from dataclasses import dataclass
from typing import Callable, Dict, List, Optional

import lightning.pytorch as L
import torch
import torch.distributed
from megatron.core import InferenceParams, dist_checkpointing
from megatron.core import parallel_state as ps
from megatron.core import tensor_parallel
from megatron.core.enums import ModelType
from megatron.core.models.multimodal.llava_model import LLaVAModel as MCoreLLaVAModel
from megatron.core.optimizer import OptimizerConfig
from megatron.core.packed_seq_params import PackedSeqParams
from megatron.core.tensor_parallel import gather_from_sequence_parallel_region

from megatron.core.transformer.transformer_config import TransformerConfig
from torch import nn

from nemo.collections.common.tokenizers.tokenizer_spec import TokenizerSpec
from nemo.collections.llm import fn
from nemo.collections.llm.gpt.model.base import get_batch_on_this_context_parallel_rank, get_packed_seq_params
from nemo.collections.vlm.neva.data.multimodal_tokens import IGNORE_INDEX, IMAGE_TOKEN_INDEX
from nemo.lightning import io
from nemo.lightning.io.pl import ckpt_to_weights_subdir
from nemo.lightning.megatron_parallel import MaskedTokenLossReductionWithLossMask
from nemo.lightning.pytorch.optim import MegatronOptimizerModule, OptimizerModule
from nemo.utils import logging

MODEL_CONFIG_ATTR = [
    'num_layers',
    'hidden_size',
    'num_attention_heads',
    'num_query_groups',
    'ffn_hidden_size',
    'kv_channels',
    'hidden_dropout',
    'attention_dropout',
    'fp32_residual_connection',
    'apply_residual_connection_post_layernorm',
    'layernorm_epsilon',
    'layernorm_zero_centered_gamma',
    'add_bias_linear',
    'add_qkv_bias',
    'gated_linear_unit',
    'activation_func',
    'activation_func_fp8_input_store',
    'num_moe_experts',
    'rotary_interleaved',
    'window_size',
    'normalization',
    'qk_layernorm',
    'test_mode',
    'calculate_per_token_loss',
    'seq_length',
]


def get_image_sequence_length(img_h, img_w, patch_dim, add_class_token, class_token_len):
    """Get image sequence length given image size, patch size, and class token."""
    num_patches_per_dim_h = img_h // patch_dim
    num_patches_per_dim_w = img_w // patch_dim
    num_patches = num_patches_per_dim_h * num_patches_per_dim_w
    return num_patches + (class_token_len if add_class_token else 0)


def restore_model_weights(model, checkpoint_path, model_type):
    """
    Restores model weights from a checkpoint.

    Args:
        model: The model to restore weights for.
        checkpoint_path: Path to the checkpoint.
        model_type: Type of the model (e.g., 'vision' or 'language').
    """
    if checkpoint_path is not None:
        sharded_state_dict = dict(state_dict=model.sharded_state_dict(prefix="module."))
        loaded_state_dict = dist_checkpointing.load(
            sharded_state_dict=sharded_state_dict,
            checkpoint_dir=ckpt_to_weights_subdir(checkpoint_path, is_saving=False),
            validate_access_integrity=False,
        )
        loaded_state_dict = {k.removeprefix("module."): v for k, v in loaded_state_dict["state_dict"].items()}
        model.load_state_dict(loaded_state_dict)
        logging.info(f"Restored {model_type} model weights from {checkpoint_path}")


def neva_data_step(dataloader_iter) -> Dict[str, torch.Tensor]:
    from megatron.core import parallel_state

    # Based on: https://github.com/NVIDIA/Megatron-LM/blob/main/pretrain_gpt.py#L87
    # https://github.com/NVIDIA/NeMo/blob/main/nemo/collections/nlp/models/language_modeling/megatron_gpt_model.py#L828-L842
    batch = next(dataloader_iter)
    _batch: dict
    if isinstance(batch, tuple) and len(batch) == 3:
        _batch = batch[0]
    else:
        _batch = batch

    required_keys = set()
    required_keys.update(
        (
            "tokens",
            "attention_mask",
            "media",
            "num_media_tiles",
        )
    )
    if parallel_state.is_pipeline_first_stage():
        required_keys.update(("position_ids",))
    if parallel_state.is_pipeline_last_stage():
        required_keys.update(
            (
                "labels",
                "loss_mask",
            )
        )

    packed_seq_params = _batch.get("packed_seq_params", None)
    _batch = {
        key: val.cuda(non_blocking=True) if key in required_keys and val is not None else None
        for key, val in _batch.items()
    }
    if packed_seq_params is not None:
        for attr in ["cu_seqlens_q", "cu_seqlens_kv", "cu_seqlens_q_padded", "cu_seqlens_kv_padded"]:
            value = getattr(packed_seq_params, attr, None)
            if value is not None:
                setattr(packed_seq_params, attr, value.cuda(non_blocking=True))
    _batch["packed_seq_params"] = packed_seq_params
    if ps.get_context_parallel_world_size() > 1:
        num_valid_tokens_in_ub = None
        if "loss_mask" in _batch and _batch["loss_mask"] is not None:
            num_valid_tokens_in_ub = _batch["loss_mask"].sum()
        _batch["num_valid_tokens_in_ub"] = num_valid_tokens_in_ub

    return _batch


def neva_forward_step(model, batch) -> torch.Tensor:
    forward_args = {
        "images": batch["media"],
        "input_ids": batch["tokens"],
        "position_ids": batch["position_ids"],
        "attention_mask": batch.get("attention_mask", None),
        "loss_mask": batch.get("loss_mask", None),
        "labels": batch.get("labels", None),
        "num_image_tiles": batch.get("num_media_tiles", None),
        "image_token_mask": batch.get("image_token_mask", None),
        "packed_seq_params": batch.get("packed_seq_params", None),
    }

    return model(**forward_args)


@dataclass
class NevaConfig(TransformerConfig, io.IOMixin):
    language_transformer_config: Optional[TransformerConfig] = None
    vision_transformer_config: Optional[TransformerConfig] = None
    vision_projection_config: Optional[TransformerConfig] = None

    drop_vision_class_token: bool = True
    vision_feature_layer: int = -2

    encoder_pipeline_model_parallel_size: int = 0
    encoder_tensor_model_parallel_size: int = 1
    num_layers: int = 1  # Placeholder, NOT used!
    num_attention_heads: int = 8  # Placeholder, NOT used!

    seq_length: int = 1024

    language_model_from_pretrained: Optional[str] = None
    vision_model_from_pretrained: Optional[str] = None
    vision_projection_from_pretrained: Optional[str] = None  # TODO

    freeze_language_model: bool = False
    freeze_vision_model: bool = False
    freeze_vision_projection: bool = False

    forward_step_fn: Callable = neva_forward_step
    data_step_fn: Callable = neva_data_step

    def __post_init__(self):
        if self.language_transformer_config is not None:
            for attr in MODEL_CONFIG_ATTR:
                setattr(self, attr, getattr(self.language_transformer_config, attr))

    def configure_model(self, tokenizer) -> "MCoreNevaModel":
        self.language_transformer_config.tensor_model_parallel_size = self.tensor_model_parallel_size
        self.language_transformer_config.sequence_parallel = self.sequence_parallel
        self.vision_transformer_config.tensor_model_parallel_size = self.tensor_model_parallel_size
        self.vision_projection_config.tensor_model_parallel_size = self.tensor_model_parallel_size
        self.language_transformer_config.pipeline_model_parallel_size = self.pipeline_model_parallel_size
        self.language_transformer_config.context_parallel_size = self.context_parallel_size

        assert "NEVA `encoder_pipeline_model_parallel_size` has bug for now. Fix will come soon."
        if self.encoder_pipeline_model_parallel_size > 0:
            assert self.encoder_pipeline_model_parallel_size == 1, "ViT can only live on 1 pipeline stage."
            self.vision_transformer_config.pipeline_model_parallel_size = self.encoder_pipeline_model_parallel_size
            self.vision_projection_config.pipeline_model_parallel_size = self.encoder_pipeline_model_parallel_size
            self.language_transformer_config.encoder_pipeline_model_parallel_size = (
                self.encoder_pipeline_model_parallel_size
            )
            if self.encoder_tensor_model_parallel_size > 0:
                self.vision_transformer_config.tensor_model_parallel_size = self.encoder_tensor_model_parallel_size
                self.vision_projection_config.tensor_model_parallel_size = self.encoder_tensor_model_parallel_size

        model = MCoreNevaModel(
            config=self,
            tokenizer=tokenizer,
            pre_process=ps.is_pipeline_first_stage(),
            post_process=ps.is_pipeline_last_stage(),
            add_encoder=ps.is_pipeline_first_stage(),
            add_decoder=ps.is_pipeline_last_stage()
            or ps.get_pipeline_model_parallel_rank() >= self.encoder_pipeline_model_parallel_size,
            drop_vision_class_token=self.drop_vision_class_token,
        )

        return model


<<<<<<< HEAD
=======
class CLIPViTModel(MCoreCLIPViTModel):
    """CLIP ViT vision model."""

    def forward(
        self, x: torch.Tensor, attention_mask: Optional[torch.Tensor] = None, num_unused_layers: int = 0
    ) -> torch.Tensor:
        if num_unused_layers > 0:
            unused_layers = self.decoder.layers[-num_unused_layers:]
            self.decoder.layers = self.decoder.layers[:-num_unused_layers]
            x = super().forward(x, attention_mask)
            self.decoder.layers.append(unused_layers)
            return x

        return super().forward(x, attention_mask)


class _get_data_on_this_cp_rank(torch.autograd.Function):
    """Performs sharding for Context Parallelism in THD format

    In the forward pass, indices are selected for each CP rank and remaining tokens are dropped.
    In the backward pass, this class takes care of managing gradients for dropped tokens on each
    CP rank.
    """

    @staticmethod
    # def forward(ctx, decoder_embeddings, labels, loss_mask, packed_seq_params):
    def forward(ctx, batch, packed_seq_params):
        cp_size = ps.get_context_parallel_world_size()
        if cp_size > 1:
            try:
                import transformer_engine_torch as tex
            except ModuleNotFoundError as e:
                logging.error(
                    "Please update Transformer Engine to >= 1.10 to use \
                        Context Parallel with THD format data"
                )
                raise e
            cp_rank = ps.get_context_parallel_rank()
            for key, data in batch.items():
                index = tex.thd_get_partitioned_indices(
                    packed_seq_params.cu_seqlens_q_padded, data.size(1), cp_size, cp_rank
                )
                if key == "combined_embeddings":
                    ctx.decoder_emb_index = index
                    ctx.decoder_emb_seqlen = data.size(1)
                batch[key] = data.index_select(1, index)

        return batch

    @staticmethod
    def backward(ctx, grad_out, grad_label, grad_loss):
        seqlen = ctx.decoder_emb_seqlen
        index = ctx.decoder_emb_index
        assert grad_out.size(1) == index.size(
            0
        ), f"Shape mismatch in incoming gradient {grad_out.shape} and \
                index from THD CP sharding {index.shape}"
        grad_in = torch.zeros(
            grad_out.size(0),
            seqlen,
            *grad_out.size()[2:],
            dtype=grad_out.dtype,
            device=grad_out.device,
        )
        grad_in[:, ctx.decoder_emb_index, :] = grad_out

        return (grad_in, None, None, None)


>>>>>>> 066e4b4f
class MCoreNevaModel(MCoreLLaVAModel):
    def __init__(
        self,
        config: NevaConfig,
        tokenizer: Optional = None,
        pre_process: bool = True,
        post_process: bool = True,
        add_encoder: bool = True,
        add_decoder: bool = True,
        drop_vision_class_token: bool = True,
    ) -> None:
        super(MCoreLLaVAModel, self).__init__(config=config)

        language_transformer_config = config.language_transformer_config
        vision_transformer_config = config.vision_transformer_config
        vision_projection_config = config.vision_projection_config

        self.pre_process = pre_process
        self.post_process = post_process
        self.add_encoder = add_encoder
        self.add_decoder = add_decoder

        self.encoder_hidden_state = None
        self.vision_model = None
        self.vision_projection = None
        self.language_model = None

        self.sequence_parallel_lm = language_transformer_config.sequence_parallel
        self.tp_comm_overlap_lm = language_transformer_config.tp_comm_overlap
        self.context_parallel_lm = language_transformer_config.context_parallel_size
        self.tensor_model_parallel_size_lm = language_transformer_config.tensor_model_parallel_size

        # This attribute is needed to check if an all-reduce is required
        # on the word embeddings inside `finalize_model_grads._allreduce_word_embedding_grads`.
        self.share_embeddings_and_output_weights = False
        if self.add_decoder:
            language_transformer_config.scatter_embedding_sequence_parallel = False
            self.language_model = language_transformer_config.configure_model(
                tokenizer=tokenizer, pre_process=pre_process, post_process=post_process
            )
            self.share_embeddings_and_output_weights = self.language_model.share_embeddings_and_output_weights
            self._language_max_sequence_length = self.language_model.max_sequence_length
            self._language_is_pipeline_parallel = language_transformer_config.pipeline_model_parallel_size > 1
            restore_model_weights(self.language_model, config.language_model_from_pretrained, "language")

        else:
            if config.language_model_from_pretrained is not None:
                dist_checkpointing.load(
                    sharded_state_dict=dict(state_dict={}),
                    checkpoint_dir=config.language_model_from_pretrained,
                    validate_access_integrity=False,
                )

        if self.add_encoder:
            self.vision_model = vision_transformer_config.configure_model()
            self.vision_projection = vision_projection_config.configure_model()
            self._drop_vision_class_token = drop_vision_class_token
            restore_model_weights(self.vision_model, config.vision_model_from_pretrained, "vision")

        self.freeze(
            freeze_language_model=config.freeze_language_model,
            freeze_vision_model=config.freeze_vision_model,
            freeze_vision_projection=config.freeze_vision_projection,
        )

        self.model_type = ModelType.encoder_or_decoder
        # This attribute is needed to check if an all-reduce is required
        # on the word embeddings inside `finalize_model_grads._allreduce_word_embedding_grads`.

        self.vision_model_from_hf = hasattr(vision_transformer_config, "image_size")
        self._img_seq_len = vision_transformer_config.num_image_embeddings_per_tile
        if drop_vision_class_token and vision_transformer_config.add_class_token:
            self._img_seq_len -= vision_transformer_config.class_token_len

    def forward(
        self,
        input_ids: torch.Tensor,
        position_ids: torch.Tensor,
        loss_mask: Optional[torch.Tensor] = None,
        attention_mask: Optional[torch.Tensor] = None,
        images: Optional[torch.Tensor] = None,
        labels: Optional[torch.Tensor] = None,
        inference_params: Optional[InferenceParams] = None,
        num_image_tiles: Optional[List[int]] = None,
        image_token_index: Optional[int] = IMAGE_TOKEN_INDEX,
        runtime_gather_output: Optional[bool] = None,
        image_token_mask: Optional[torch.Tensor] = None,
        packed_seq_params: Optional[PackedSeqParams] = None,
    ) -> torch.Tensor:
        """Forward function of the LLaVA model.

        Args:
            images (torch.Tensor): input image of shape [num_tiles, img_h, img_w]. num_tiles means the number of image tiles in this batch.
            input_ids (torch.Tensor): input text ids [batch, text_seq_len].
            position_ids (torch.Tensor): input text position ids [batch, text_seq_len].
            attention_mask (torch.Tensor): Attention mask for the language model [batch, 1, combined_seq_len, combined_seq_len].
            labels (torch.Tensor): Optional target text labels [batch, combined_seq_len].
            loss_mask (torch.Tensor): Text loss mask [batch, text_seq_len].
            inference_params (InferenceParams): Inference-time parameters including KV cache.
            num_image_tiles (list of int): Number of tiles per image. Default 1 tile per image.
            image_token_index (int): ID for input images. Default None means `image_token_index`
                arg in the constructor will be used.
            runtime_gather_output (bool): Gather output at runtime. Default None means
                `parallel_output` arg in the constructor will be used.
            image_token_mask (torch.Tensor): Tensor indicating the location of
                image token index in input_ids.
            packed_seq_params (PackedSeqParams): Dict with padded token information.
                Required for using SP/CP with padding mask type.

        Returns:
            output (torch.Tensor): Loss of shape [b, s] if labels are provided,
                otherwise logits of shape [b, s, vocab_size].
            loss_mask (torch.Tensor): Loss mask expanded to combined sequence length. Shape [b, s].
        """

        use_inference_kv_cache = (
            inference_params is not None and "image_tokens_count" in inference_params.key_value_memory_dict
        )
        has_images = images is not None and images.shape[0] > 0

        # If running inference, we can skip images token computation if they were computed already earlier for this sample.
        if use_inference_kv_cache:
            image_embeddings = None
        elif self.add_encoder and not has_images:
            vision_param = next(self.vision_model.parameters())
            # If no images provided, use an empty image embeddings tensor.
            image_embeddings = torch.tensor([], dtype=vision_param.dtype, device=vision_param.device).reshape(0, 0, 0)
        elif self.add_encoder and has_images:
            # images is in shape of (num_images_in_mbs, c, h, w)
            # note num_images_in_mbs is not mbs but total images in this mbs.
            images = images.to(next(self.vision_model.parameters()).dtype)
            if self.vision_model_from_hf:
                self.vision_model = self.vision_model.eval()
                image_embeddings = self.vision_model(images, output_hidden_states=True)
                image_embeddings = image_embeddings[-1][
                    self.config.vision_feature_layer
                ]  # [num_images, img_seq_len, h_vision]
            else:
                # TODO(yuya): MCore Clip path not yet support taking a specific layer hidden states
                image_embeddings = self.vision_model(images, num_unused_layers=-self.config.vision_feature_layer - 1)
            if self._drop_vision_class_token:
                class_token_len = getattr(self.vision_model, "class_token_len", 1)
                image_embeddings = image_embeddings[:, class_token_len:, :]

            # contiguous() required as `permute` can sparsify the tensor and this breaks pipelining
            image_embeddings = image_embeddings.permute(1, 0, 2).contiguous()  # [img_seq_len, num_tiles, h_vision]

            # map vision model output size to language model input size.
            image_embeddings = self.vision_projection(image_embeddings)  # [img_seq_len, num_tiles, h_language]

            # TODO: Support batched inference.
            # In inference, the language model KV cache will be updated for image token positions.
            # Store the image tokens sequence length to be used as an offset to the KV cache later.
            if inference_params is not None:
                inference_params.key_value_memory_dict["image_tokens_count"] = (
                    image_embeddings.shape[0] * image_embeddings.shape[1]
                )
        else:
            image_embeddings = self.encoder_hidden_state

        if not self.add_decoder:
            return image_embeddings

        language_embeddings = None
        if self.pre_process:
            input_ids_text = input_ids.clone()
            # MultiModal Token indices are assumed to be values
            input_ids_text[input_ids_text < 0] = 0
            # Note: This adds absolute position embedding but not RoPE.
            # Each image is counted as one position.
            # RoPE is added in language_model forward. Each image embedding is one position.
            if self.sequence_parallel_lm:
                # Pad to nearest multiple of TP world size for embedding.
                tp_world_size = ps.get_tensor_model_parallel_world_size()
                padded_seq_len = (
                    int((input_ids_text.shape[1] + tp_world_size - 1) // tp_world_size * tp_world_size)
                    - input_ids_text.shape[1]
                )
                if padded_seq_len != 0:
                    input_ids_text = torch.nn.functional.pad(input_ids_text, (0, padded_seq_len))
                    if position_ids is not None:
                        position_ids = torch.nn.functional.pad(position_ids, (0, padded_seq_len))
            language_embeddings = self.language_model.embedding(
                input_ids=input_ids_text, position_ids=position_ids
            )  # [text_seq_len, b, h_language]
            if self.sequence_parallel_lm:
                # Gather the language embeddings back.
                # We use the full embedding to insert image embeddings
                # and then scatter to avoid load imbalance.
                language_embeddings = gather_from_sequence_parallel_region(
                    language_embeddings, tensor_parallel_output_grad=False
                )
                # Remove the padding done for SP as we'll need new padding calculation
                # after image embeddings are inserted.
                if padded_seq_len != 0:
                    language_embeddings = language_embeddings[:-padded_seq_len]
            language_embeddings = language_embeddings.transpose(1, 0).contiguous()  # [b, text_seq_len, h_language]

        # Assume 1 tile per image if the number of tiles is not provided.
        if num_image_tiles is None:
            num_image_tiles = torch.ones(images.shape[0], dtype=torch.int, device=input_ids.device)
        elif isinstance(num_image_tiles, list):
            num_image_tiles = torch.tensor(num_image_tiles, dtype=torch.int, device=input_ids.device)

        # Preprocess input, labels and loss mask.
        combined_embeddings, final_labels, final_loss_mask, final_attention_mask = self._preprocess_data(
            image_embeddings,
            language_embeddings,
            input_ids,
            loss_mask,
            labels,
            use_inference_kv_cache,
            image_token_index,
            num_image_tiles,
            attention_mask,
            packed_seq_params,
        )  # [combined_seq_len, b, h_language], [b, combined_seq_len], [b, combined_seq_len]

        if self.context_parallel_lm > 1 or self.sequence_parallel_lm:
            combined_embeddings, final_labels, final_loss_mask, packed_seq_params = (
                self._process_embedding_token_parallel(
                    combined_embeddings, final_labels, final_loss_mask, packed_seq_params
                )
            )

        output = self.language_model(
            input_ids=None,
            position_ids=None,
            attention_mask=final_attention_mask,
            decoder_input=combined_embeddings,
            labels=final_labels,
            inference_params=inference_params,
            runtime_gather_output=runtime_gather_output,
            packed_seq_params=packed_seq_params,
        )

        if labels is None or loss_mask is None:
            return output

        return output, final_loss_mask.contiguous()

    def set_input_tensor(self, input_tensor) -> None:
        """Set model chunk input tensor."""
        # This is usually handled in schedules.py but some inference code still
        # gives us non-lists or None
        if not isinstance(input_tensor, list):
            input_tensor = [input_tensor]
        assert len(input_tensor) == 1, 'input_tensor should only be length 1 for llava'

        if self.add_encoder and self.add_decoder:
            self.vision_model.set_input_tensor(input_tensor[0])
        elif self.add_encoder:
            self.vision_model.set_input_tensor(input_tensor[0])
        elif self.pre_process:
            self.encoder_hidden_state = input_tensor[0]
        else:
            self.language_model.set_input_tensor(input_tensor[0])

    def _preprocess_data(
        self,
        image_embeddings,
        language_embeddings,
        input_ids,
        loss_mask,
        labels,
        use_inference_kv_cache,
        image_token_index,
        num_image_tiles,
        attention_mask,
        packed_seq_params,
    ):
        """Preprocess input data before input to language model.

        This function is adopted from
        https://github.com/huggingface/transformers/blob/85817d98fb60977c97e3014196a462b732d2ed1a/src/transformers/models/llava_next/modeling_llava_next.py#L409
        for our input data conventions.

        image_token_index = -200 indicates the image position in the input_ids = [0, 1, -200, 2, 3]
        and labels = [1, -200, 2, 3, 4], for example.
        We want to replace the image position (-200) with image_embeddings and return the following:
        - final_embeddings = [0, 1, image_embeddings, 2, 3],
        - final_labels = [1, -100, 2, 3, 4]
        - final_loss_mask = [1, 0, 0, 1, 1]

        This function handles samples without images (text-only sample). It also handles samples
        with images that are split into multiples tiles.

        If pipeline parallelism is not used, then self.pre_process and self.post_process
        are both True and we update both input embeddings, labels and loss masks (if available).

        If pipeline parallelism is used, then we do the following
        - the first language model chunk has self.pre_process = True and
          self.post_process = False. We update input embeddings.
        - the middle language model chunk(s) has self.pre_process = False and
          self.post_process = False. We don't need to update anything.
        - the last language model chunk has self.pre_process = False and
          self.post_process = True. We update labels and loss mask.

        TODO: This function should adjust the attention mask too.
        Currently, we assume the language model uses a causal mask.

        Returns:
            final_embedding (torch.Tensor): image and text embeddings [combined_seq_len, b, h].
            final_labels (torch.Tensor): labels for image and text positions [b, combined_seq_len].
            final_loss_mask (torch.Tensor): loss mask [b, combined_seq_len].
        """
        assert self.add_decoder, "input text preprocessing is only needed for the language model"

        # No pre- or postprocessing needed.
        # With pipeline parallel > 2, this means a chunk in the middle of the model.
        if not self.pre_process and not self.post_process:
            return language_embeddings, loss_mask, labels, attention_mask

        # If using the inference KV cache, the image tokens are already computed.
        if use_inference_kv_cache:
            return language_embeddings, loss_mask, labels, attention_mask

        img_seq_len = self._img_seq_len
        batch_size, text_seq_len = input_ids.shape

        has_labels = labels is not None
        if has_labels:
            assert (
                labels.shape == loss_mask.shape
            ), f"mismatching labels shape {labels.shape} and loss mask shape {loss_mask.shape}"

        packed_sequence = packed_seq_params is not None and packed_seq_params.qkv_format == "thd"

        # Create indices for new text and label positions.
        with torch.no_grad():
            image_token_mask = input_ids == image_token_index
            num_images_per_sample = torch.sum(image_token_mask, dim=-1)

            # Number of tiles per sample.
            num_image_tiles_batch = num_image_tiles.split(num_images_per_sample.tolist(), dim=0)
            num_image_tiles_batch = torch.tensor([x.sum() for x in num_image_tiles_batch], device=input_ids.device)

            # Sequence length for each sample is the image sequence length multiplied by
            # the number of tiles for that image, minus image token indices,
            # plus text sequence length.
            seq_lens = num_image_tiles_batch * img_seq_len - num_images_per_sample + text_seq_len
            max_seq_len = seq_lens.max()
            # Pipeline parallel expects fixed input size. Check if we need to pad.
            if self._language_is_pipeline_parallel and max_seq_len < self._language_max_sequence_length:
                max_seq_len = self._language_max_sequence_length
                if packed_sequence:
                    last_seqlen = packed_seq_params.cu_seqlens_q[-1] - packed_seq_params.cu_seqlens_q[-2]
                    last_seqlen_padded = max_seq_len - packed_seq_params.cu_seqlens_q_padded[-2]
                    assert (
                        last_seqlen_padded >= last_seqlen
                    ), "`language_max_sequence_length` needs to increase for sequence packing to work properly."
                    packed_seq_params.cu_seqlens_q_padded[-1] = max_seq_len
                    packed_seq_params.cu_seqlens_kv_padded[-1] = max_seq_len
                    packed_seq_params.max_seqlen_q = max(last_seqlen_padded, packed_seq_params.max_seqlen_q)
                    packed_seq_params.max_seqlen_kv = max(last_seqlen_padded, packed_seq_params.max_seqlen_kv)

            if self.sequence_parallel_lm:
                if self.tp_comm_overlap_lm:
                    # If shorter: Pad to language_max_sequence_length to use TP Comm overlap.
                    # If longer: Gets truncated later.
                    if max_seq_len < self._language_max_sequence_length:
                        padded_seq_len = self._language_max_sequence_length
                else:
                    # Pad to multiple of tp size for sequence parallelism
                    tp_world_size = ps.get_tensor_model_parallel_world_size()
                    padded_seq_len = int((max_seq_len + (tp_world_size - 1)) // tp_world_size * tp_world_size)
                sp_padding_needed = padded_seq_len - max_seq_len
                max_seq_len = padded_seq_len
            batch_indices, non_image_indices = torch.where(input_ids != image_token_index)

            # New position ids for the text tokens, shifted by the image sequence length.
            # E.g. for input_ids = [-200, 1, 2, 3] and img_seq_len = 576, we get
            # new_position_ids = [576, 577, 578, 579]. text_position_ids are then [577, 578, 579].
            image_token_mask_lens = image_token_mask.int().clone()
            # -1 is for the removed image token index.
            image_token_mask_lens[image_token_mask] = num_image_tiles * img_seq_len - 1
            # +1 is needed here for the cumulative sum. -1 is adjusting for zero-based indexing.
            new_position_ids = torch.cumsum((image_token_mask_lens + 1), dim=-1) - 1
            text_position_ids = new_position_ids[batch_indices, non_image_indices]

            # Labels are shifted to left by one.
            # So, shift text position ids and non-image indices to left by one.
            if has_labels:
                label_text_position_ids = text_position_ids - 1
                valid_label_text_position_ids = label_text_position_ids >= 0
                label_text_position_ids = label_text_position_ids[valid_label_text_position_ids]

                label_batch_indices = batch_indices[valid_label_text_position_ids]

                label_non_image_indices = non_image_indices - 1
                valid_label_non_image_indices = label_non_image_indices >= 0
                label_non_image_indices = label_non_image_indices[valid_label_non_image_indices]

            # Create a mask for the image embedding positions.
            images_mask = torch.full((batch_size, max_seq_len), True, dtype=torch.bool, device=input_ids.device)
            # No images in the text positions.
            images_mask[batch_indices, text_position_ids] = False
            # Samples can have different amount of images tokens.
            # new_position_ids[:, -1] gives the last text position id for each sample.
            # Padding is needed when the number of image tokens differs.
            first_padding_idx = new_position_ids[:, -1] + 1
            images_mask[
                torch.arange(max_seq_len, device=first_padding_idx.device).repeat(batch_size, 1)
                >= first_padding_idx.unsqueeze(1)
            ] = False

        # Create the final input embedding (if this is the first language model stage).
        final_embedding = None
        if self.pre_process:
            embed_dim = language_embeddings.shape[-1]
            final_embedding = torch.zeros(
                batch_size,
                max_seq_len,
                embed_dim,
                dtype=language_embeddings.dtype,
                device=language_embeddings.device,
            )

            # Put text embeddings to the text positions in the result tensor.
            final_embedding[batch_indices, text_position_ids] = language_embeddings[batch_indices, non_image_indices]

            # Put image embeddings to image positions.
            final_embedding[images_mask] = image_embeddings.permute(1, 0, 2).reshape(-1, embed_dim).contiguous()

        # Create the final labels and loss mask (if this is the last language model stage).
        final_labels, final_loss_mask = None, None
        if has_labels:
            final_labels = torch.full(
                (batch_size, max_seq_len), IGNORE_INDEX, dtype=labels.dtype, device=labels.device
            )
            final_loss_mask = torch.full((batch_size, max_seq_len), 0, dtype=loss_mask.dtype, device=loss_mask.device)

            # Put text labels and loss mask to the text positions.
            final_labels[label_batch_indices, label_text_position_ids] = labels[
                label_batch_indices, label_non_image_indices
            ]

            final_loss_mask[batch_indices, text_position_ids] = loss_mask[batch_indices, non_image_indices]

            # For labels, pick the last label index that got dropped by the shift to left.
            label_extra_text_position_ids = seq_lens - 1
            batch_range = torch.arange(len(label_extra_text_position_ids))
            final_labels[batch_range, label_extra_text_position_ids] = labels[batch_range, -1]

            # Loss mask the image positions.
            final_loss_mask[images_mask] = 0

            # Loss mask last text position just before an image
            # so that text token does not need to predict the first image token.
            batch_image_indices, image_indices = torch.where(image_token_mask)
            # Indices just before image tokens. If it's -1, skip it.
            before_image_indices = image_indices - 1
            valid = before_image_indices >= 0
            valid_batch_image_indices = batch_image_indices[valid]
            valid_before_image_indices = before_image_indices[valid]
            # Map those indices those position ids.
            valid_before_image_indices = new_position_ids[valid_batch_image_indices, valid_before_image_indices]

            final_loss_mask[valid_batch_image_indices, valid_before_image_indices] = 0

        if final_embedding is not None and has_labels:
            assert (
                final_embedding.shape[:2] == final_labels.shape == final_loss_mask.shape
            ), "unexpected shapes after data preprocessing"

        truncate_labels = has_labels and final_labels.shape[1] > self._language_max_sequence_length
        if truncate_labels:
            final_labels = final_labels[:, : self._language_max_sequence_length]
            final_loss_mask = final_loss_mask[:, : self._language_max_sequence_length]

        if final_embedding is not None:
            if self.context_parallel_lm == 1:
                # Transpose to [s,b,h] if not using CP or not using packed_sequence/THD format
                final_embedding = final_embedding.transpose(1, 0).contiguous()
            # Truncate if exceeding the language model's max sequence length.
            if final_embedding.shape[0] > self._language_max_sequence_length:
                final_embedding = final_embedding[: self._language_max_sequence_length]
                if packed_sequence:
                    truncate_len = packed_seq_params.cu_seqlens_q_padded[-1] - self._language_max_sequence_length
                    packed_seq_params.cu_seqlens_q_padded[-1] = self._language_max_sequence_length
                    packed_seq_params.cu_seqlens_kv_padded[-1] = self._language_max_sequence_length
                    packed_seq_params.cu_seqlens_q[-1] -= truncate_len
                    packed_seq_params.cu_seqlens_kv[-1] -= truncate_len
                    assert (
                        packed_seq_params.cu_seqlens_q[-1] >= packed_seq_params.cu_seqlens_q[-2]
                    ), "with packed sequence, the truncation can only truncate on the last sequence."

        return final_embedding, final_labels, final_loss_mask, attention_mask

    def _process_embedding_token_parallel(self, combined_embeddings, new_labels, new_loss_mask, packed_seq_params):
        """Processes the input data for model parallelism support."""

        # No pre or post processing needed with PP middle chunks.
        if not self.pre_process and not self.post_process:
            return combined_embeddings, new_labels, new_loss_mask, packed_seq_params

        if self.pre_process:
            if self.context_parallel_lm > 1 and self.sequence_parallel_lm:
                shard_factor = self.tensor_model_parallel_size_lm * self.context_parallel_lm * 2
                seq_dim = 1
            elif self.context_parallel_lm > 1:
                shard_factor = self.context_parallel_lm * 2
                seq_dim = 1
            elif self.sequence_parallel_lm:
                shard_factor = self.tensor_model_parallel_size_lm
                seq_dim = 0

            assert (
                combined_embeddings.shape[seq_dim] % shard_factor == 0
            ), f"Sequence length should be divisible by {shard_factor} for \
                Sequence/Context parallelism"
            if self.sequence_parallel_lm and self.tp_comm_overlap_lm:
                assert (
                    combined_embeddings.shape[seq_dim] == self._language_max_sequence_length
                ), f"TP Comm overlap either requires Vision+Text token length \
                == language_max_sequence_length"

        if self.context_parallel_lm > 1:
            batch = dict()
            if self.pre_process:
                batch.update(
                    {
                        "combined_embeddings": combined_embeddings,
                    }
                )
            if self.post_process:
                batch.update(
                    {
                        "new_labels": new_labels,
                        "new_loss_mask": new_loss_mask,
                    }
                )
            # Distribute sequence across CP ranks
            if packed_seq_params is None or packed_seq_params.qkv_format == 'sbhd':
                from megatron.training.utils import get_batch_on_this_cp_rank

                batch = get_batch_on_this_cp_rank(batch)
            else:
                batch = _get_data_on_this_cp_rank.apply(batch, packed_seq_params)

            if self.pre_process:
                combined_embeddings = batch["combined_embeddings"]  # [B, S/CP, H]
                combined_embeddings = combined_embeddings.transpose(1, 0).contiguous()  # [B,S/CP,H] -> [S/CP,B,H]
            if self.post_process:
                new_labels = batch["new_labels"]
                new_loss_mask = batch["new_loss_mask"]

        if self.sequence_parallel_lm and self.pre_process:
            combined_embeddings = tensor_parallel.scatter_to_sequence_parallel_region(
                combined_embeddings
            )  # [S/(CP*TP),B,H]

        return combined_embeddings, new_labels, new_loss_mask, packed_seq_params


class NevaModel(L.LightningModule, io.IOMixin, io.ConnectorMixin, fn.FNMixin):
    def __init__(
        self,
        config: NevaConfig,
        optim: Optional[OptimizerModule] = None,
        tokenizer: Optional["TokenizerSpec"] = None,
        model_transform: Optional[Callable[[nn.Module], nn.Module]] = None,
    ):
        super().__init__()
        self.config = config
        self.tokenizer = tokenizer
        self.optim = optim or MegatronOptimizerModule(config=OptimizerConfig(lr=1e-4, use_distributed_optimizer=True))
        self.optim.connect(self)  # This will bind the `configure_optimizers` method
        self.model_transform = model_transform
        self._training_loss_reduction = None
        self._validation_loss_reduction = None

    def configure_model(self) -> None:
        if not hasattr(self, "module"):
            self.module = self.config.configure_model(self.tokenizer)

    def forward(
        self,
        input_ids: torch.Tensor,
        position_ids: torch.Tensor,
        loss_mask: Optional[torch.Tensor] = None,
        attention_mask: Optional[torch.Tensor] = None,
        images: Optional[torch.Tensor] = None,
        labels: Optional[torch.Tensor] = None,
        inference_params: Optional[InferenceParams] = None,
        num_image_tiles: Optional[List[int]] = None,
        image_token_index: Optional[int] = IMAGE_TOKEN_INDEX,
        runtime_gather_output: Optional[bool] = None,
        image_token_mask: Optional[torch.Tensor] = None,
        packed_seq_params: Optional[PackedSeqParams] = None,
    ) -> torch.Tensor:
        output_tensor = self.module(
            images=images,
            input_ids=input_ids,
            position_ids=position_ids,
            loss_mask=loss_mask,
            attention_mask=attention_mask,
            labels=labels,
            inference_params=inference_params,
            num_image_tiles=num_image_tiles,
            image_token_index=image_token_index,
            runtime_gather_output=runtime_gather_output,
            image_token_mask=image_token_mask,
            packed_seq_params=packed_seq_params,
        )

        return output_tensor

    def data_step(self, dataloader_iter) -> Dict[str, torch.Tensor]:
        return self.config.data_step_fn(dataloader_iter)

    def forward_step(self, batch) -> torch.Tensor:
        return self.config.forward_step_fn(self, batch)

    def training_step(self, batch, batch_idx=None) -> torch.Tensor:
        # In mcore the loss-function is part of the forward-pass (when labels are provided)
        return self.forward_step(batch)

    def validation_step(self, batch, batch_idx=None) -> torch.Tensor:
        # In mcore the loss-function is part of the forward-pass (when labels are provided)

        return self.forward_step(batch)

    @property
    def training_loss_reduction(self) -> MaskedTokenLossReductionWithLossMask:
        if not self._training_loss_reduction:
            self._training_loss_reduction = MaskedTokenLossReductionWithLossMask()

        return self._training_loss_reduction

    @property
    def validation_loss_reduction(self) -> MaskedTokenLossReductionWithLossMask:
        if not self._validation_loss_reduction:
            self._validation_loss_reduction = MaskedTokenLossReductionWithLossMask(validation_step=True)

        return self._validation_loss_reduction


__all__ = [
    "NevaModel",
    "NevaConfig",
    "neva_data_step",
    "neva_forward_step",
]<|MERGE_RESOLUTION|>--- conflicted
+++ resolved
@@ -231,24 +231,6 @@
         return model
 
 
-<<<<<<< HEAD
-=======
-class CLIPViTModel(MCoreCLIPViTModel):
-    """CLIP ViT vision model."""
-
-    def forward(
-        self, x: torch.Tensor, attention_mask: Optional[torch.Tensor] = None, num_unused_layers: int = 0
-    ) -> torch.Tensor:
-        if num_unused_layers > 0:
-            unused_layers = self.decoder.layers[-num_unused_layers:]
-            self.decoder.layers = self.decoder.layers[:-num_unused_layers]
-            x = super().forward(x, attention_mask)
-            self.decoder.layers.append(unused_layers)
-            return x
-
-        return super().forward(x, attention_mask)
-
-
 class _get_data_on_this_cp_rank(torch.autograd.Function):
     """Performs sharding for Context Parallelism in THD format
 
@@ -302,7 +284,6 @@
         return (grad_in, None, None, None)
 
 
->>>>>>> 066e4b4f
 class MCoreNevaModel(MCoreLLaVAModel):
     def __init__(
         self,
