--- conflicted
+++ resolved
@@ -162,51 +162,4 @@
 
             results.append(generated_text)
 
-<<<<<<< HEAD
-        return results
-
-
-def wait_for_rest_service(rest_url, max_retries=600, retry_interval=2):
-    """
-    Wait for REST service to be ready.
-
-    Args:
-    rest_url (str): URL of the REST service's health endpoint
-    max_retries (int): Maximum number of retry attempts. Defaul: 60.
-    retry_interval (int): Time to wait between retries in seconds. Default: 2.
-
-    Returns:
-    bool: True if rest service is ready, False otherwise
-    """
-
-    def check_service(url):
-        """
-        Check if the service is ready by making a GET request to its health endpoint.
-
-        Args:
-        url (str): URL of the service's health endpoint
-
-        Returns:
-        bool: True if the service is ready, False otherwise
-        """
-        try:
-            response = requests.get(url, timeout=5)
-            return response.status_code == 200
-        except RequestException:
-            return False
-
-    for _ in range(max_retries):
-        rest_ready = check_service(rest_url)
-
-        if rest_ready:
-            logging.info("REST service is ready.")
-            return True
-
-        logging.info(f"REST Service not ready yet. Retrying in {retry_interval} seconds...")
-        time.sleep(retry_interval)
-
-    logging.info("Timeout: REST service did not become ready.")
-    return False
-=======
-        return results
->>>>>>> 8fe6533f
+        return results