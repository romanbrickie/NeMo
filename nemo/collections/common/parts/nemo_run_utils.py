--- conflicted
+++ resolved
@@ -333,38 +333,4 @@
     mount_source, mount_dest = mount_path.split(':')
     filepath = mount_dest + filepath[len(mount_source) :]  # replace the mount destination with the mount source
 
-<<<<<<< HEAD
-    return filepath
-=======
-    return filepath
-
-
-# @dataclass(kw_only=True)
-# class CustomJobDetails(SlurmJobDetails):
-#     log_prefix: str = "main"
-
-#     @property
-#     def stdout(self) -> Path:
-#         return Path(self.folder) / f"{self.log_prefix}_sbatch.log"
-
-#     @property
-#     def srun_stdout(self) -> Path:
-#         return Path(self.folder) / f"{self.log_prefix}_srun.log"
-
-#     @property
-#     def stderr(self) -> Path:
-#         return Path(self.folder) / f"{self.log_prefix}_sbatch.log"
-
-#     @property
-#     def srun_stderr(self) -> Path:
-#         return Path(self.folder) / f"{self.log_prefix}_srun.log"
-
-#     @property
-#     def ls_term(self) -> str:
-#         """This term will be used to fetch the logs.
-
-#         The command used to list the files is ls -1 {ls_term} 2> /dev/null
-#         """
-#         assert self.folder
-#         return os.path.join(self.folder, "*_srun.log")
->>>>>>> f6c7f280
+    return filepath