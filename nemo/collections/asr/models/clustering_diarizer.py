--- conflicted
+++ resolved
@@ -486,24 +486,9 @@
             self.to_config_file(path2yaml_file=config_yaml)
             if self.has_vad_model:
                 vad_model = os.path.join(tmpdir, _VAD_MODEL)
-<<<<<<< HEAD
                 self._vad_model.save_to(vad_model, safe=safe)
             self._speaker_model.save_to(spkr_model, safe=safe)
-            self.__make_nemo_file_from_folder(filename=save_path, source_dir=tmpdir)
-
-    @staticmethod
-    def __unpack_nemo_file(path2file: str, out_folder: str) -> str:
-        if not os.path.exists(path2file):
-            raise FileNotFoundError(f"{path2file} does not exist")
-        tar = tarfile.open(path2file, "r:gz")
-        tar.extractall(path=out_folder)
-        tar.close()
-        return out_folder
-=======
-                self._vad_model.save_to(vad_model)
-            self._speaker_model.save_to(spkr_model)
             SaveRestoreConnector._make_nemo_file_from_folder(filename=save_path, source_dir=tmpdir)
->>>>>>> 57f33623
 
     @classmethod
     def restore_from(
@@ -511,11 +496,8 @@
         restore_path: str,
         override_config_path: Optional[str] = None,
         map_location: Optional[torch.device] = None,
-<<<<<<< HEAD
         strict: bool = False,
         safe: bool = False,
-=======
->>>>>>> 57f33623
     ):
         # Get path where the command is executed - the artifacts will be "retrieved" there
         # (original .nemo behavior)
