--- conflicted
+++ resolved
@@ -213,17 +213,7 @@
         self.batch_dim_index = self.cfg.get('batch_dim_index', 0)
         self.word_seperator = self.cfg.get('word_seperator', ' ')
 
-<<<<<<< HEAD
-        possible_strategies = [
-            'greedy',
-            'greedy_batch',
-            'beam',
-            'pyctcdecode',
-            'flashlight',
-        ]
-=======
         possible_strategies = ['greedy', 'greedy_batch', 'beam', 'pyctcdecode', 'flashlight', 'wfst']
->>>>>>> 23c7de1b
         if self.cfg.strategy not in possible_strategies:
             raise ValueError(f"Decoding strategy must be one of {possible_strategies}. Given {self.cfg.strategy}")
 
@@ -387,17 +377,11 @@
                 hypotheses = []
                 all_hypotheses = []
 
-<<<<<<< HEAD
-            for nbest_hyp in hypotheses_list:  # type: NBestHypotheses
-                n_hyps = nbest_hyp.n_best_hypotheses  # Extract all hypotheses for this sample
-                decoded_hyps = self.decode_hypothesis(n_hyps, fold_consecutive)  # type: List[NBestHypotheses]
-=======
                 for nbest_hyp in hypotheses_list:  # type: NBestHypotheses
                     n_hyps = nbest_hyp.n_best_hypotheses  # Extract all hypotheses for this sample
                     decoded_hyps = self.decode_hypothesis(
                         n_hyps, fold_consecutive
                     )  # type: List[Union[Hypothesis, NBestHypotheses]]
->>>>>>> 23c7de1b
 
                     # If computing timestamps
                     if self.compute_timestamps is True:
@@ -417,16 +401,12 @@
             return best_hyp_text, all_hyp_text
 
         else:
-<<<<<<< HEAD
-            hypotheses = self.decode_hypothesis(hypotheses_list, fold_consecutive)  # type: List[Hypothesis]
-=======
             if self.cfg.strategy == 'wfst':
                 hypotheses = hypotheses_list
             else:
                 hypotheses = self.decode_hypothesis(
                     hypotheses_list, fold_consecutive
                 )  # type: List[Union[Hypothesis, NBestHypotheses]]
->>>>>>> 23c7de1b
 
                 # If computing timestamps
                 if self.compute_timestamps is True:
