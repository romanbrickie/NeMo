# Copyright (c) 2022, NVIDIA CORPORATION.  All rights reserved.
#
# Licensed under the Apache License, Version 2.0 (the "License");
# you may not use this file except in compliance with the License.
# You may obtain a copy of the License at
#
#     http://www.apache.org/licenses/LICENSE-2.0
#
# Unless required by applicable law or agreed to in writing, software
# distributed under the License is distributed on an "AS IS" BASIS,
# WITHOUT WARRANTIES OR CONDITIONS OF ANY KIND, either express or implied.
# See the License for the specific language governing permissions and
# limitations under the License.

"""Utilities for generating text."""

import pickle
from collections.abc import Iterable
from functools import partial
from typing import Callable, Tuple

import numpy as np
import torch
import torch.nn.functional as F

from nemo.collections.common.tokenizers.tabular_tokenizer import TabularTokenizer
from nemo.collections.nlp.modules.common.megatron.utils import get_ltor_masks_and_position_ids
from nemo.collections.nlp.modules.common.text_generation_strategy import model_inference_strategy_dispatcher
from nemo.collections.nlp.modules.common.transformer.text_generation import LengthParam, OutputType, SamplingParam
from nemo.utils import AppState

try:
    from apex.transformer.pipeline_parallel.utils import _reconfigure_microbatch_calculator

    HAVE_APEX = True

except (ImportError, ModuleNotFoundError):

    HAVE_APEX = False

try:
    from megatron.core import parallel_state, tensor_parallel

    HAVE_MEGATRON_CORE = True

except (ImportError, ModuleNotFoundError):

    HAVE_MEGATRON_CORE = False

__all__ = [
    "get_default_sampling_params",
    "get_default_length_params",
    "megatron_gpt_generate",
    "get_computeprob_response",
    "generate",
    "sample_token_greedy",
    "sample_token_topk",
]


def get_default_sampling_params():
    # default do greedy sampling
    sampling_params: SamplingParam = {
        "use_greedy": True,
        "temperature": 1.0,
        "top_k": 0,
        "top_p": 1.0,
        "repetition_penalty": 1.0,
        "add_BOS": True,
        "all_probs": False,
        "compute_logprob": False,
        "end_strings": ["<|endoftext|>", "<extra_id_1>"],
    }

    return sampling_params


def get_default_length_params():
    # default do greedy sampling
    length_params: LengthParam = {"min_length": 0, "max_length": 30}

    return length_params


def megatron_gpt_generate(model, inputs, tokenizer, length_params, sampling_params, **strategy_args):
    # reproduce the old compute_prob method
    # a very special case
    if sampling_params['compute_logprob']:
        # need to overwrite some configuration, make it immutable
        sampling_params = sampling_params.copy()
        length_params = length_params.copy()
        length_params['max_length'] = 1
        sampling_params['all_probs'] = True
        sampling_params["add_BOS"] = False
        sampling_params['greedy'] = True
        response = generate(
            model,
            inputs=inputs,
            tokens_to_generate=length_params['max_length'],
            all_probs=sampling_params['all_probs'],
            compute_logprob=sampling_params['compute_logprob'],
            temperature=sampling_params['temperature'],
            add_BOS=sampling_params['add_BOS'],
            top_k=sampling_params['top_k'],
            top_p=sampling_params['top_p'],
            greedy=sampling_params['use_greedy'],
            repetition_penalty=sampling_params['repetition_penalty'],
            end_strings=sampling_params['end_strings'],
            min_tokens_to_generate=length_params['min_length'],
            compute_attention_mask=sampling_params.get("compute_attention_mask", True),
            **strategy_args,
        )
        compute_prob_response = get_computeprob_response(tokenizer, response, inputs)
        return compute_prob_response

    if isinstance(inputs, (list, tuple)):
        if isinstance(inputs[0], (str, torch.Tensor)):
            output = generate(
                model,
                inputs=inputs,
                tokens_to_generate=length_params['max_length'],
                all_probs=sampling_params['all_probs'],
                compute_logprob=sampling_params['compute_logprob'],
                temperature=sampling_params['temperature'],
                add_BOS=sampling_params['add_BOS'],
                top_k=sampling_params['top_k'],
                top_p=sampling_params['top_p'],
                greedy=sampling_params['use_greedy'],
                repetition_penalty=sampling_params['repetition_penalty'],
                end_strings=sampling_params['end_strings'],
                min_tokens_to_generate=length_params['min_length'],
                **strategy_args,
            )
            return output
        elif isinstance(inputs[0], dict):
            raise NotImplementedError("json object not implemented")
        else:
            raise NotImplementedError("unknown type is not implemented")
    else:
        raise NotImplementedError("unknown type is not implemented")


def get_computeprob_response(tokenizer, response, inputs):
    if parallel_state.is_pipeline_first_stage() or parallel_state.is_pipeline_last_stage():
        # we only have a response on the first and last pipeline stages
        compute_prob_response = {}
        new_token_ids = []
        new_tokens = []
        new_texts = []
        log_probs = []
        full_logprobs = []
        offsets = []
        for batch_id in range(len(response['tokens'])):
            if isinstance(inputs, (list, tuple)):
                if isinstance(inputs[0], str):
                    new_token_id = tokenizer.text_to_ids(inputs[batch_id])
                    new_text = inputs[batch_id]
                    token_len = len(new_token_id)
                elif isinstance(inputs[0], torch.Tensor):
                    token_len = int(inputs[1][batch_id].item())
                    new_token_id = inputs[0][batch_id][:token_len].tolist()
                    new_text = tokenizer.ids_to_text(new_token_id)
            new_token_ids.append(new_token_id)
            new_tokens.append(response['tokens'][batch_id][:token_len])
            new_texts.append(new_text)
            log_probs.append(response['logprob'][batch_id][:token_len])
            full_logprobs.append(response['full_logprob'][batch_id][:token_len])
            offsets.append(response['offsets'][batch_id][:-1])
        compute_prob_response['sentences'] = new_texts
        compute_prob_response['tokens'] = new_tokens
        compute_prob_response['token_ids'] = new_token_ids
        compute_prob_response['logprob'] = log_probs
        compute_prob_response['full_logprob'] = full_logprobs
        compute_prob_response['offsets'] = offsets
        return compute_prob_response
    else:
        # intermediate stages
        return None


def get_batch(model, tokenizer, context_tokens):
    """Generate batch from context tokens."""
    # Move to GPU.
    tokens = context_tokens.contiguous().cuda()
    # Get the attention mask and postition ids.
    attention_mask, _, position_ids = get_ltor_masks_and_position_ids(
        tokens,
        tokenizer.eos_id,
        model.cfg.get('reset_position_ids', False),
        model.cfg.get('reset_attention_mask', False),
        model.cfg.get('eod_mask_loss', False),
    )

    return tokens, attention_mask, position_ids


def tab_logits(logits, min_id, max_id, filter_value=-float('Inf')):
    logits[:, :min_id] = filter_value
    logits[:, max_id:] = filter_value
    return logits


def top_k_logits(logits, top_k=0, top_p=0.0, filter_value=-float('Inf'), started=None):
    """
       This function has been mostly taken from huggingface conversational
         ai code at
         https://medium.com/huggingface/how-to-build-a-state-of-the-art-
              conversational-ai-with-transfer-learning-2d818ac26313 

        @param logits: logits tensor
        @param top_k: keep only top k tokens with highest probability
        @param top_p: keep the top tokens with cumulative probability
        @filter_value: value to set filtered tokens to
        @started: a tensor of bools indicating whether the text generation starts for the batch
        returns the filtered logits
    """
    if top_k > 0:
        # Remove all tokens with a probability less than the
        # last token of the top-k
        indices_to_remove = logits < torch.topk(logits, top_k)[0][..., -1, None]
        if started is not None:
            for i in np.arange(indices_to_remove.size(0))[started.cpu().numpy()]:
                logits[i, indices_to_remove[i]] = filter_value
        else:
            logits[indices_to_remove] = filter_value

    if top_p > 0.0:
        # Cconvert to 1D
        sorted_logits, sorted_indices = torch.sort(logits, descending=True, dim=-1)
        cumulative_probs = torch.cumsum(F.softmax(sorted_logits, dim=-1), dim=-1)

        # Remove tokens with cumulative probability above the threshold
        sorted_indices_to_remove = cumulative_probs > top_p
        # Shift the indices to the right to keep also the first token
        # above the threshold
        sorted_indices_to_remove[..., 1:] = sorted_indices_to_remove[..., :-1].clone()
        sorted_indices_to_remove[..., 0] = 0
        if started is not None:
            for i in np.arange(sorted_indices.size(0))[started.cpu().numpy()]:
                indices_to_remove = sorted_indices[i][sorted_indices_to_remove[i]]
                logits[i, indices_to_remove] = filter_value
        else:
            for i in range(sorted_indices.size(0)):
                indices_to_remove = sorted_indices[i][sorted_indices_to_remove[i]]
                logits[i, indices_to_remove] = filter_value

    return logits


def repetition_penalty(logits, repetition_penalty, used_tokens):
    """ Implement the repetition penalty, check paper 
    https://arxiv.org/pdf/1909.05858.pdf
    """
    if used_tokens is not None and repetition_penalty != 1.0:
        logits_update = torch.gather(logits, 1, used_tokens)
        logits = torch.scatter(logits, 1, used_tokens, logits_update / repetition_penalty)
    return logits


def get_model_parallel_src_rank():
    """Calculate the global rank corresponding to the first local rank
    in the model parallel group."""
    world_size = torch.distributed.get_world_size()
    all_ranks = np.arange(world_size)
    tp_size = parallel_state.get_tensor_model_parallel_world_size()
    pp_size = parallel_state.get_pipeline_model_parallel_world_size()
    # [pipeline dim, data parallel, tensor dim]
    all_ranks = all_ranks.reshape(pp_size, -1, tp_size)
    dp_rank = parallel_state.get_data_parallel_rank()
    return all_ranks[:, dp_rank, :].min()


def send_generate_info(
    context_tokens_tensor,
    context_length_tensor,
    tokens_to_generate,
    all_probs,
    compute_logprob,
    temperature,
    top_k,
    top_p,
    greedy,
    repetition_penalty,
    min_tokens_to_generate,
    end_strings,
):
    """
    Needs to be synced up with receive_generate_info
    """
    model_parallel_group = parallel_state.get_model_parallel_group()
    src = get_model_parallel_src_rank()
    # Send the sizes of the tensors
    input_info = [
        context_tokens_tensor.size(0),  # batch_size
        context_tokens_tensor.size(1),  # seq_len
        tokens_to_generate,
        all_probs,
        compute_logprob,  # whether to compute log probabilities matrix
        temperature,
        top_k,
        top_p,
        greedy,
        repetition_penalty,
        min_tokens_to_generate,
    ]
    input_info_tensor = torch.cuda.FloatTensor(input_info)
    torch.distributed.broadcast(input_info_tensor, src, model_parallel_group)

    # Send variables to all ranks
    torch.distributed.broadcast(context_length_tensor, src, model_parallel_group)
    torch.distributed.broadcast(context_tokens_tensor, src, model_parallel_group)

    # send end strings
    string_tensor = torch.as_tensor(
        np.frombuffer(pickle.dumps(end_strings), dtype=np.int8), device=torch.cuda.current_device()
    )
    size = torch.as_tensor([string_tensor.size(0)], device=torch.cuda.current_device(), dtype=torch.int64)
    torch.distributed.broadcast(size, src, model_parallel_group)
    torch.distributed.broadcast(string_tensor, src, model_parallel_group)


def receive_generate_info():
    """
    Needs to be synced up with send_generate_info
    """
    model_parallel_group = parallel_state.get_model_parallel_group()
    src = get_model_parallel_src_rank()
    input_info_tensor = torch.empty(11, dtype=torch.float32, device=torch.cuda.current_device())
    torch.distributed.broadcast(input_info_tensor, src, model_parallel_group)
    batch_size = int(input_info_tensor[0].item())
    seq_len = int(input_info_tensor[1].item())
    tokens_to_generate = int(input_info_tensor[2].item())
    all_probs = bool(input_info_tensor[3].item())
    compute_logprob = bool(input_info_tensor[4].item())  # whether to compute log probabilities matrix
    temperature = float(input_info_tensor[5].item())
    top_k = int(input_info_tensor[6].item())
    top_p = float(input_info_tensor[7].item())
    greedy = bool(input_info_tensor[8].item())
    repetition_penalty = float(input_info_tensor[9].item())
    min_tokens_to_generate = int(input_info_tensor[10].item())

    context_length_tensor = torch.empty(batch_size, dtype=torch.int64, device=torch.cuda.current_device())
    context_tokens_tensor = torch.empty(batch_size, seq_len, dtype=torch.int64, device=torch.cuda.current_device())
    # Send variables to all ranks
    torch.distributed.broadcast(context_length_tensor, src, model_parallel_group)
    torch.distributed.broadcast(context_tokens_tensor, src, model_parallel_group)

    array_size = torch.empty(1, dtype=torch.int64, device=torch.cuda.current_device())
    torch.distributed.broadcast(array_size, src, model_parallel_group)

    string_tensor = torch.empty(array_size[0], dtype=torch.int8, device=torch.cuda.current_device())
    torch.distributed.broadcast(string_tensor, src, model_parallel_group)
    bytes = string_tensor.cpu().numpy().tobytes()
    end_strings = pickle.loads(bytes)

    return (
        context_length_tensor,
        context_tokens_tensor,
        tokens_to_generate,
        all_probs,
        compute_logprob,
        temperature,
        top_k,
        top_p,
        greedy,
        repetition_penalty,
        min_tokens_to_generate,
        end_strings,
    )


def synced_generate(
    model,
    inference_strategy,
    context_tokens_tensor,
    context_length_tensor,
    tokens_to_generate,
    all_probs,
    temperature,
    top_k=0,
    top_p=0.0,
    greedy=False,
    compute_attention_mask=True,
    compute_logprob=False,
    repetition_penalty=1.2,
    end_strings=[],
    min_tokens_to_generate=0,
):
    context_length = context_length_tensor.min().item()
    tokenizer = model.tokenizer
    if isinstance(tokenizer, TabularTokenizer):
        batch_token_iterator = tab_sample_sequence_batch(
            model,
            inference_strategy,
            context_tokens_tensor,
            context_length_tensor,
            tokens_to_generate,
            all_probs,
            compute_attention_mask=compute_attention_mask,
            temperature=temperature,
        )
    else:
        batch_token_iterator = sample_sequence_batch(
            model,
            inference_strategy,
            context_tokens_tensor,
            context_length_tensor,
            tokens_to_generate,
            all_probs,
            compute_attention_mask=compute_attention_mask,
            compute_logprob=compute_logprob,
            temperature=temperature,
            end_strings=end_strings,
            extra={
                "top_p": top_p,
                "top_k": top_k,
                "greedy": greedy,
                "repetition_penalty": repetition_penalty,
                "min_tokens_to_generate": min_tokens_to_generate,
            },
        )

    for tokens, lengths, output_logits, full_logits in batch_token_iterator:
        context_length += 1

    if parallel_state.is_pipeline_last_stage():
        src = parallel_state.get_pipeline_model_parallel_last_rank()
        group = parallel_state.get_embedding_group()
        if compute_logprob:
            torch.distributed.broadcast(output_logits, src, group)
        if all_probs:
            src = parallel_state.get_pipeline_model_parallel_last_rank()
            group = parallel_state.get_embedding_group()
            torch.distributed.broadcast(full_logits, src, group)

    else:
        if parallel_state.is_pipeline_first_stage():
            src = parallel_state.get_pipeline_model_parallel_last_rank()
            group = parallel_state.get_embedding_group()

            if compute_logprob:
                precision = model._trainer.precision
                if precision in [16, "16"]:
                    dtype = torch.float16
                elif precision == "bf16":
                    dtype = torch.bfloat16
                else:
                    dtype = torch.float32
                output_logits = torch.empty(
                    tokens.size(0), context_length - 1, dtype=dtype, device=torch.device("cuda")
                )
                torch.distributed.broadcast(output_logits, src, group)

            if all_probs:
                src = parallel_state.get_pipeline_model_parallel_last_rank()
                group = parallel_state.get_embedding_group()
                full_logits = torch.empty(
                    tokens.size(0),
                    context_length - 1,
                    model.padded_vocab_size,
                    dtype=dtype,
                    device=torch.device("cuda"),
                )
                torch.distributed.broadcast(full_logits, src, group)
    if tokens is not None:
        return tokens[:, :context_length], output_logits, full_logits


def generate(
    model,
    inputs=None,
    tokens_to_generate=0,
    all_probs=False,
    temperature=1.0,
    add_BOS=False,
    top_k=0,
    top_p=0.0,
    greedy=False,
    compute_attention_mask=True,
    compute_logprob=False,
    repetition_penalty=1.0,
    end_strings=['<|endoftext|>'],
    min_tokens_to_generate=0,
    **strategy_args,
) -> OutputType:
    """
    Args:
        model (NLPModel): text generative model
        inputs (Union[tuple, List[str]]): if it is a tuple, it is assumed to be (context_tokens_tensor, context_length_tensor). Otherwise it it a list of prompt text strings
        tokens_to_generate (int): The maximum length of the tokens to be generated.
        all_probs (bool): Return the log prob for all the tokens
        temperature (float): sampling temperature
        add_BOS (bool): add the bos token at the begining of the prompt
        top_k (int): The number of highest probability vocabulary tokens to keep for top-k-filtering.
        top_p (float): If set to float < 1, only the most probable tokens with probabilities that add up to top_p or higher are kept for generation.
        greedy (bool):  Whether or not to use sampling ; use greedy decoding otherwise
        repetition_penalty (float): The parameter for repetition penalty. 1.0 means no penalty
        min_tokens_to_generate (int): The minimum length of the tokens to be generated
        strategy_args, the extra arguments are treated as inference strategy arguments
        end_strings, a list of strings to stop generation when they are encountered in the output.
    Returns:
        OutputType: It generates the output in a dictionary type. It has the following keys:
            sentences: List[str], output sentences
            tokens: List[List[str]], output sentences borken into tokens
            logprob: List[Tensor], log prob of generated tokens
            full_logprob: List[Tensor], log prob of all the tokens in the vocab
            token_ids: List[Tensor], output sentence token ids
            offsets: List[List[int]]  # list of tokens start positions in text
    """
    if 'strategy' in strategy_args:
        inference_strategy = strategy_args['strategy']
    else:
        inference_strategy = model_inference_strategy_dispatcher(model, **strategy_args)
    tokenizer = model.tokenizer
    if torch.distributed.get_rank() == get_model_parallel_src_rank():
        if isinstance(inputs, tuple):
            context_tokens_tensor, context_length_tensor = inputs
        else:
            context_tokens_tensor, context_length_tensor = inference_strategy.tokenize_batch(
                inputs, tokens_to_generate, add_BOS
            )

        send_generate_info(
            context_tokens_tensor,
            context_length_tensor,
            tokens_to_generate,
            all_probs,
            compute_logprob,
            temperature,
            top_k,
            top_p,
            greedy,
            repetition_penalty,
            min_tokens_to_generate,
            end_strings,
        )
    else:
        (
            context_length_tensor,
            context_tokens_tensor,
            tokens_to_generate,
            all_probs,
            compute_logprob,
            temperature,
            top_k,
            top_p,
            greedy,
            repetition_penalty,
            min_tokens_to_generate,
            end_strings,
        ) = receive_generate_info()

    output = synced_generate(
        model,
        inference_strategy,
        context_tokens_tensor,
        context_length_tensor,
        tokens_to_generate,
        all_probs,
        temperature,
        compute_attention_mask=compute_attention_mask,
        compute_logprob=compute_logprob,
        top_k=top_k,
        top_p=top_p,
        greedy=greedy,
        repetition_penalty=repetition_penalty,
        end_strings=end_strings,
        min_tokens_to_generate=min_tokens_to_generate,
    )
    special_tokens = set()
    if hasattr(tokenizer, 'pad_token') and tokenizer.pad_token is not None:
        special_tokens.add(tokenizer.pad_token)
    if hasattr(tokenizer, 'eos_token') and tokenizer.eos_token is not None:
        special_tokens.add(tokenizer.eos_token)
    if hasattr(tokenizer, 'bos_token') and tokenizer.bos_token is not None:
        special_tokens.add(tokenizer.bos_token)
    if hasattr(tokenizer, 'cls_token') and tokenizer.cls_token is not None:
        special_tokens.add(tokenizer.cls_token)
    if hasattr(tokenizer, 'unk_token') and tokenizer.unk_token is not None:
        special_tokens.add(tokenizer.unk_token)
    if hasattr(tokenizer, 'sep_token') and tokenizer.sep_token is not None:
        special_tokens.add(tokenizer.sep_token)
    if hasattr(tokenizer, 'mask_token') and tokenizer.mask_token is not None:
        special_tokens.add(tokenizer.mask_token)
    if output is not None:
        decode_tokens, output_logits, full_logits = output
        resp_sentences = []
        resp_sentences_seg = []

        decode_tokens = decode_tokens.cpu().numpy().tolist()
        for decode_token in decode_tokens:
            sentence = tokenizer.ids_to_text(decode_token)
            resp_sentences.append(sentence)
            if not isinstance(tokenizer, TabularTokenizer):
                words = []
                for token in decode_token:
                    if not isinstance(token, Iterable):
                        token = [token]
                    word = tokenizer.ids_to_tokens(token)
                    if isinstance(word, Iterable):
                        word = word[0]
                    if hasattr(tokenizer.tokenizer, 'byte_decoder'):
                        word = bytearray([tokenizer.tokenizer.byte_decoder[c] for c in word]).decode(
                            'utf-8', errors='replace'
                        )
                    words.append(word)
                resp_sentences_seg.append(words)
            else:
                words = tokenizer.text_to_tokens(sentence)
                resp_sentences_seg.append(words)

        # offsets calculation
        all_offsets = []
        for item in resp_sentences_seg:
            offsets = [0]
            for index, token in enumerate(item):
                if index != len(item) - 1:
                    if token in special_tokens:
                        offsets.append(offsets[-1])
                    else:
                        offsets.append(len(token) + offsets[-1])
            all_offsets.append(offsets)

        output = {}
        output['sentences'] = resp_sentences
        output['tokens'] = resp_sentences_seg
        output['logprob'] = output_logits
        output['full_logprob'] = full_logits
        output['token_ids'] = decode_tokens
        output['offsets'] = all_offsets
        output = inference_strategy.post_generation_process(output)
        return output


def switch(val1, val2, boolean):
    boolean = boolean.type_as(val1)
    return (1 - boolean) * val1 + boolean * val2


def sample_sequence_batch(
    model,
    inference_strategy,
    context_tokens,
    context_lengths,
    tokens_to_generate,
    all_probs=False,
    compute_attention_mask=True,
    compute_logprob=False,
    type_ids=None,
    temperature=None,
    end_strings=['<|endoftext|>'],
    extra={},
):
    # Importing here to avoid circular import errors

    app_state = AppState()
    micro_batch_size = context_tokens.shape[0]
    _reconfigure_microbatch_calculator(
        rank=app_state.global_rank,
        rampup_batch_size=None,
        global_batch_size=micro_batch_size,
        micro_batch_size=micro_batch_size,
        data_parallel_size=1,
    )
    assert (
        model.cfg.get('sequence_parallel', False) == False
    ), 'sequence_parallel should be False during inference. Disable it in the model config if restoring from nemo or in hparams.yaml if restoring from PTL checkpoint'
    assert (
        model.cfg.get('activations_checkpoint_granularity', None) is None
    ), 'activations_checkpoint_granularity should be None during inference. Disable it in the model config if restoring from nemo or in hparams.yaml if restoring from PTL checkpoint'
    assert (
        model.cfg.get('activations_checkpoint_method', None) is None
    ), 'activations_checkpoint_method should be None during inference. Disable it in the model config if restoring from nemo or in hparams.yaml if restoring from PTL checkpoint'

    tokenizer = model.tokenizer
    # initialize the batch
    with torch.no_grad():
        context_length = context_lengths.min().item()
<<<<<<< HEAD
        inference_strategy.init_batch(context_tokens, context_lengths)
=======
        inference_strategy.init_batch(context_tokens, context_length, compute_attention_mask)
>>>>>>> 226a0c2d
        # added eos_id to support the function generate_samples_eval that passes
        # eos_id as an argument and needs termination when that id id found.
        eod_id = tokenizer.eos_id
        counter = 0

        batch_size = context_tokens.size(0)
        is_done = torch.zeros([batch_size]).byte().cuda()
        tokens = context_tokens
        output_logits = None
        all_generated_indices = None  # used to track all generated indices
        # Generate enough tokens for the longest sequence
        maxlen = tokens_to_generate + context_lengths.max().item()

        maxlen = inference_strategy.clip_max_len(maxlen)

        lengths = torch.ones([batch_size]).long().cuda() * maxlen
        while context_length < maxlen:
            batch, tensor_shape = inference_strategy.prepare_batch_at_step(
                tokens, maxlen, micro_batch_size, counter, context_length, compute_attention_mask
            )
            output = inference_strategy.forward_step(batch, tensor_shape)
            if parallel_state.is_pipeline_last_stage():

                if compute_logprob:
                    output = output[0]['logits']
                    output = tensor_parallel.gather_from_tensor_model_parallel_region(output)
                    assert output is not None
                    logits = output[:, -1].view(batch_size, -1).contiguous()

                else:
                    logits = output[0]['logits'][:, -1].contiguous()
                    logits = tensor_parallel.gather_from_tensor_model_parallel_region(logits)
                    assert logits is not None
                    logits = logits.view(batch_size, -1)

                # make sure it will generate at least min_length
                min_length = extra.get('min_tokens_to_generate', 0)
                if min_length > 0:
                    within_min_length = (context_length - context_lengths) < min_length
                    logits[within_min_length, eod_id] = -float('Inf')

                # make sure it won't sample outside the vocab_size range
                logits[:, tokenizer.vocab_size :] = -float('Inf')

                # started indicates whether the current token step passes the context_length, so we make sure not to overwrite the context tokens

                started = context_lengths <= context_length
                if extra.get('greedy', False):
                    prev = torch.argmax(logits, dim=-1).view(-1)
                else:
                    logits = logits.float()
                    logits /= temperature
                    # handle repetition penality
                    logits = repetition_penalty(logits, extra.get('repetition_penalty', 1.2), all_generated_indices)
                    logits = top_k_logits(
                        logits, top_k=extra.get('top_k', 0), top_p=extra.get('top_p', 0.9), started=started
                    )
                    probs = F.softmax(logits, dim=-1)
                    prev = torch.multinomial(probs, num_samples=1).view(-1)

                # Clamp the predicted out of vocabulary tokens
                prev = torch.clamp(prev, max=tokenizer.vocab_size - 1)
                new_tokens = switch(tokens[:, context_length].view(-1), prev, started)

                # Replace sampled tokens w/ done token if EOD has already been sampled
                new_tokens = switch(new_tokens, eod_id, is_done)

                # post process the inference tokens based on the strategy
                inference_strategy.post_process(tokens, new_tokens, context_length)

                # Insert either new predicted or next prompt token
                tokens[:, context_length] = new_tokens

<<<<<<< HEAD
                if output_logits is None:
                    output = F.log_softmax(output[:, :context_length, :], 2)
                    indices = torch.unsqueeze(tokens[:, 1 : context_length + 1], 2)
                    indices[(indices >= output.size(-1))] = 0
                    output_logits = torch.gather(output, 2, indices).squeeze(2)
                    all_generated_indices = indices[:, :, 0]
                    if all_probs:
                        full_logits = output
                else:
                    output = F.log_softmax(output, 2)
                    indices = torch.unsqueeze(new_tokens, 1).unsqueeze(2)
                    indices[(indices >= output.size(-1))] = 0
                    new_output_logits = torch.gather(output, 2, indices).squeeze(2)
=======
                if compute_logprob:
                    if output_logits is None:
                        output = F.log_softmax(output[:, :context_length, :], 2)
>>>>>>> 226a0c2d

                        indices = torch.unsqueeze(tokens[:, 1 : context_length + 1], 2)
                        output_logits = torch.gather(output, 2, indices).squeeze(2)
                        all_generated_indices = indices[:, :, 0]
                        if all_probs:
                            full_logits = output
                    else:
                        output = F.log_softmax(output, 2)
                        indices = torch.unsqueeze(new_tokens, 1).unsqueeze(2)
                        new_output_logits = torch.gather(output, 2, indices).squeeze(2)

                        # TODO(rprenger) we're copying output_logits every time.  Should pre-allocate
                        output_logits = torch.cat([output_logits, new_output_logits], 1)
                        all_generated_indices = torch.cat([all_generated_indices, indices[:, :, 0]], 1)
                        if all_probs:
                            full_logits = torch.cat([full_logits, output], 1)

                src = parallel_state.get_pipeline_model_parallel_last_rank()
                group = parallel_state.get_embedding_group()
                torch.distributed.broadcast(new_tokens, src, group)

                #                done_token = (prev == eod_id).byte() & started.byte()
                done_token = inference_strategy.end_of_generation_condition(
                    tokens[:, : context_length + 1], prev, eod_id, end_strings
                )
                done_token = done_token.byte() & started.byte()

                just_finished = (done_token & ~is_done).bool()
                lengths[just_finished.view(-1)] = context_length
                is_done = is_done | done_token

                done = torch.all(is_done)
                src = parallel_state.get_pipeline_model_parallel_last_rank()
                group = parallel_state.get_pipeline_model_parallel_group()
                torch.distributed.broadcast(done, src, group)
                if compute_logprob:
                    if all_probs:
                        yield tokens, lengths, output_logits, full_logits
                    else:
                        yield tokens, lengths, output_logits, None
                else:
                    yield tokens, lengths, None, None

            else:
                if parallel_state.is_pipeline_first_stage():
                    src = parallel_state.get_pipeline_model_parallel_last_rank()
                    group = parallel_state.get_embedding_group()
                    new_tokens = torch.empty_like(tokens[:, context_length])
                    torch.distributed.broadcast(new_tokens, src, group)
                    tokens[:, context_length] = new_tokens
                    yield tokens, None, None, None
                else:
                    yield None, None, None, None

                done = torch.cuda.ByteTensor([0])
                src = parallel_state.get_pipeline_model_parallel_last_rank()
                group = parallel_state.get_pipeline_model_parallel_group()
                torch.distributed.broadcast(done, src, group)

            context_length += 1
            counter += 1
            if done:
                break


def tab_sample_sequence_batch(
    model,
    inference_strategy,
    context_tokens,
    context_lengths,
    tokens_to_generate,
    all_probs=True,
    compute_attention_mask=True,
    type_ids=None,
    temperature=None,
):
    app_state = AppState()
    micro_batch_size = context_tokens.shape[0]
    _reconfigure_microbatch_calculator(
        rank=app_state.global_rank,
        rampup_batch_size=None,
        global_batch_size=micro_batch_size,
        micro_batch_size=micro_batch_size,
        data_parallel_size=1,
    )
    tokenizer = model.tokenizer
    sizes = tokenizer.code_column.sizes
    tokens_per_row = sum(sizes) + 1
    columns = tokenizer.code_column.columns
    num_columns = len(columns)
    tokenid_range = []
    for i in range(num_columns):
        tokenid_range.extend(tokenizer.code_column.get_range(i))
    # initialize the batch
    with torch.no_grad():
        context_length = context_lengths.min().item()
<<<<<<< HEAD
        inference_strategy.init_batch(context_tokens, context_lengths)
=======
        inference_strategy.init_batch(context_tokens, context_length, compute_attention_mask)
>>>>>>> 226a0c2d
        context = context_tokens[:, :context_length]
        # the context may start in the middle of the row,
        # calculate the offset according to the position of '\n' or '<|endoftext|>'
        positions = torch.where(context == tokenizer.eor)[1]
        if len(positions) == 0:
            positions = torch.where(context == tokenizer.eod)[1]
        if len(positions) != 0:
            max_position = positions.max().item()
            # TODO, need to make sure context of different batch have the same offset lengths")
            # otherwise, need to calculate offset per batch_id
            offset = (context_length - max_position - 1) % tokens_per_row
        else:
            offset = 0

        eod_id = tokenizer.eos_id

        counter = 0

        batch_size = context_tokens.size(0)
        is_done = torch.zeros([batch_size]).byte().cuda()
        tokens = context_tokens
        output_logits = None

        # Generate enough tokens for the longest sequence
        maxlen = tokens_to_generate + context_lengths.max().item()

        if maxlen > model.cfg.encoder_seq_length:
            maxlen = model.cfg.encoder_seq_length

        lengths = torch.ones([batch_size]).long().cuda() * maxlen

        while context_length < maxlen:
            batch, tensor_shape = inference_strategy.prepare_batch_at_step(
                tokens, maxlen, micro_batch_size, counter, context_length, compute_attention_mask
            )
            output = inference_strategy.forward_step(batch, tensor_shape)

            if parallel_state.is_pipeline_last_stage():
                output = output[0]['logits'].float()
                output = tensor_parallel.gather_from_tensor_model_parallel_region(output)
                assert output is not None
                output = output.float()
                logits = output[:, -1].view(batch_size, -1).contiguous()
                token_in_row = (counter + offset) % tokens_per_row
                logits = logits.float()
                logits /= temperature
                if token_in_row == tokens_per_row - 1:
                    # line break
                    eor_id = tokenizer.eor
                    eod_id = tokenizer.eos_id
                    min_id = min(eor_id, eod_id)
                    max_id = max(eor_id, eod_id) + 1
                    logits = tab_logits(logits, min_id, max_id)
                else:
                    # limit the range
                    min_id, max_id = tokenid_range[token_in_row]
                    logits = tab_logits(logits, min_id, max_id)
                probs = F.softmax(logits, dim=-1)
                prev = torch.multinomial(probs, num_samples=1).view(-1)
                started = context_lengths <= context_length
                # Clamp the out of vocabulary tokens.
                prev = torch.clamp(prev, max=tokenizer.vocab_size - 1)

                new_tokens = switch(tokens[:, context_length].view(-1), prev, started)

                # post process the inference tokens based on the strategy
                inference_strategy.post_process(tokens, new_tokens, context_length)

                tokens[:, context_length] = new_tokens

                if output_logits is None:
                    output_context = F.log_softmax(output[:, :context_length, :], 2)
                    indices = torch.unsqueeze(tokens[:, 1 : context_length + 1], 2)
                    output_logits = torch.gather(output_context, 2, indices).squeeze(2)
                    if all_probs:
                        full_logits = output_context
                else:
                    output_context = F.log_softmax(output, 2)
                    indices = torch.unsqueeze(new_tokens, 1).unsqueeze(2)
                    new_output_logits = torch.gather(output_context, 2, indices).squeeze(2)

                    # TODO(rprenger) we're copying output_logits every time.  Should pre-allocate
                    output_logits = torch.cat([output_logits, new_output_logits], 1)
                    if all_probs:
                        full_logits = torch.cat([full_logits, output_context], 1)

                src = parallel_state.get_pipeline_model_parallel_last_rank()
                group = parallel_state.get_embedding_group()
                torch.distributed.broadcast(new_tokens, src, group)

                done_token = (prev == eod_id).byte() & started.byte()
                just_finished = (done_token & ~is_done).bool()
                lengths[just_finished.view(-1)] = context_length
                is_done = is_done | done_token

                done = torch.all(is_done)
                src = parallel_state.get_pipeline_model_parallel_last_rank()
                group = parallel_state.get_pipeline_model_parallel_group()
                torch.distributed.broadcast(done, src, group)
                if all_probs:
                    yield tokens, lengths, output_logits, full_logits
                else:
                    yield tokens, lengths, output_logits, None

            else:
                if parallel_state.is_pipeline_first_stage():
                    src = parallel_state.get_pipeline_model_parallel_last_rank()
                    group = parallel_state.get_embedding_group()
                    new_tokens = torch.empty_like(tokens[:, context_length])
                    torch.distributed.broadcast(new_tokens, src, group)
                    tokens[:, context_length] = new_tokens
                    yield tokens, None, None, None
                else:
                    yield None, None, None, None

                done = torch.cuda.ByteTensor([0])
                src = parallel_state.get_pipeline_model_parallel_last_rank()
                group = parallel_state.get_pipeline_model_parallel_group()
                torch.distributed.broadcast(done, src, group)

            context_length += 1
            counter += 1
            if done:
                break


def sample_token_greedy(logits):
    """
    Greedy sampling. Returns the token with the highest probability, and corresponding log_prob.

    Args:
        logits: [batch_size, vocab_size] - unnormalized log probabilities of the next token
    
    Returns:
        log_probs: [batch_size] - log probabilities of the sampled tokens
        token_ids: [batch_size] - sampled token ids
    """
    log_probs, token_ids = torch.max(torch.nn.functional.log_softmax(logits, dim=-1), dim=-1)

    return log_probs, token_ids


def sample_token_topk(logits, top_k=0, top_p=0.0, temperature=1.0, filter_value=-float('Inf')):
    """
    Greedy sampling. Returns the token with the highest probability, and corresponding log_prob.

    Args:
        logits: [batch_size, vocab_size] - unnormalized log probabilities of the next token
        top_k: int - if > 0: only sample from top k tokens with highest probability
        top_p: float - if > 0.0: only sample from a subset of candidates, where the cumulative probability
        temperature: float - temperature for sampling
        filter_value: float - value to set filtered tokens to
    
    Returns:
        log_probs: [batch_size] - log probabilities of the sampled tokens
        token_ids: [batch_size] - sampled token ids
    """
    logits = logits.float()
    logits /= temperature
    logits = top_k_logits(logits, top_k=top_k, top_p=top_p, filter_value=filter_value)
    log_probs = torch.nn.functional.log_softmax(logits, dim=-1)

    token_ids = torch.multinomial(log_probs.exp(), num_samples=1).view(-1)
    log_probs = log_probs.gather(1, token_ids.unsqueeze(1)).squeeze(1)

    return log_probs, token_ids


def sample_token_topk_beam_search(logits: torch.Tensor, beam_size: int = 1, dim: int = -1, log_softmax: bool = True):
    """
    Beam search selection of top K predictions per target (dim). Returns the beam_size tokens ids with the highest
    probability and the corresponding log_prob per target

    Args:
        logits: [batch_size, vocab_size] or [batch_size, vocab_size] - unnormalized log probabilities of the next token,
        beam_size: int > 1 - number of tokens to return with the highest probability per target
        dim: int - dim of log_softmax and topk selection
        log_softmax: bool - if to calculate log softmax  for log probabilities


    Returns:
        log_probs: [batch_size, beam_size] - log probabilities of the sampled tokens
        token_ids: [batch_size, beam_size] - sampled token ids
    """
    if log_softmax:
        log_probs = torch.nn.functional.log_softmax(logits, dim=dim)
    else:
        log_probs = logits
    # get top candidates for each item in batch
    log_probs, token_ids = torch.topk(log_probs, beam_size, dim=dim)

    return log_probs, token_ids


def compute_beam_search_len_penalty(lengths: torch.Tensor, alpha: int) -> torch.Tensor:
    """
    Length penalty used in the beam search
    Args:
        lengths: lengths of decoded sequences
        alpha: params of the penalty
    Returns:
         tensor with the penalty value
    """
    return ((5 + lengths) / 6).pow(alpha)


def get_sampling_token_fn(sampling_method: str, sampling_kwargs: dict) -> Tuple[Callable, dict]:
    """
    Specifies the sampling function that takes in a tensor of logits [batch_size, vocab_size] and returns a tuple
    (tensor of log_probs [batch_size], tensor of sampled from logits [batch_size]).
    If the beam search is enabled, the sampling function returns tensors [batch_size, beam_size]

    Args:
        sampling_method: the sampling method to use in the decode steps. Currently supported methods are
                          "beam-search"/"greedy"/"topkp"
        sampling_kwargs: dict with arguments to be passed to the sampling function.
                         For sampling method 'beam-search', the following kwargs are supported:
                         beam_size - int, number of the best sequences at each decode iteration to be left per target
                         beam_alpha - int, the parameter of length penalty applied to predicted sequences
                         keep_only_best_tokens - used in the beam search, boolean flag if to output only best sequence
                                                 of predicted tokens (True) or beam_size predictions per target
                         return_scores - used in the beam search, boolean flag if to return scores at the top of
                                         predictions and logits

    Returns:
        sample_token_fn: the sampling function
        default_sampling_kwargs: sampling_kwargs augmented with default sampling kwargs
    """
    all_default_sampling_kwargs = {
        'greedy-search': {},
        'topkp-sampling': {'top_k': 0, 'top_p': 0.0, 'temperature': 1.0},
        'beam-search': {'beam_size': 1, 'beam_alpha': 0.0, 'keep_only_best_tokens': False, 'return_scores': False},
    }

    # update default sampling kwargs with user provided kwargs
    default_sampling_kwargs = all_default_sampling_kwargs[sampling_method].copy()
    default_sampling_kwargs.update(sampling_kwargs)
    # sampling_kwargs = default_sampling_kwargs

    if sampling_method == 'greedy-search':
        sampling_token_fn = sample_token_greedy

    elif sampling_method == "topkp-sampling":
        top_k = default_sampling_kwargs['top_k']
        top_p = default_sampling_kwargs['top_p']
        temperature = default_sampling_kwargs['temperature']
        sampling_token_fn = partial(sample_token_topk, top_k=top_k, top_p=top_p, temperature=temperature)

    elif sampling_method == "beam-search":
        beam_size = default_sampling_kwargs['beam_size']
        sampling_token_fn = partial(sample_token_topk_beam_search, beam_size=beam_size)

    else:
        raise ValueError(
            f'Invalid sampling method {sampling_method}. '
            f'Supported sampling methods are {all_default_sampling_kwargs.keys()}'
        )

    return sampling_token_fn, default_sampling_kwargs<|MERGE_RESOLUTION|>--- conflicted
+++ resolved
@@ -676,11 +676,7 @@
     # initialize the batch
     with torch.no_grad():
         context_length = context_lengths.min().item()
-<<<<<<< HEAD
-        inference_strategy.init_batch(context_tokens, context_lengths)
-=======
         inference_strategy.init_batch(context_tokens, context_length, compute_attention_mask)
->>>>>>> 226a0c2d
         # added eos_id to support the function generate_samples_eval that passes
         # eos_id as an argument and needs termination when that id id found.
         eod_id = tokenizer.eos_id
@@ -754,25 +750,9 @@
                 # Insert either new predicted or next prompt token
                 tokens[:, context_length] = new_tokens
 
-<<<<<<< HEAD
-                if output_logits is None:
-                    output = F.log_softmax(output[:, :context_length, :], 2)
-                    indices = torch.unsqueeze(tokens[:, 1 : context_length + 1], 2)
-                    indices[(indices >= output.size(-1))] = 0
-                    output_logits = torch.gather(output, 2, indices).squeeze(2)
-                    all_generated_indices = indices[:, :, 0]
-                    if all_probs:
-                        full_logits = output
-                else:
-                    output = F.log_softmax(output, 2)
-                    indices = torch.unsqueeze(new_tokens, 1).unsqueeze(2)
-                    indices[(indices >= output.size(-1))] = 0
-                    new_output_logits = torch.gather(output, 2, indices).squeeze(2)
-=======
                 if compute_logprob:
                     if output_logits is None:
                         output = F.log_softmax(output[:, :context_length, :], 2)
->>>>>>> 226a0c2d
 
                         indices = torch.unsqueeze(tokens[:, 1 : context_length + 1], 2)
                         output_logits = torch.gather(output, 2, indices).squeeze(2)
@@ -869,11 +849,7 @@
     # initialize the batch
     with torch.no_grad():
         context_length = context_lengths.min().item()
-<<<<<<< HEAD
-        inference_strategy.init_batch(context_tokens, context_lengths)
-=======
         inference_strategy.init_batch(context_tokens, context_length, compute_attention_mask)
->>>>>>> 226a0c2d
         context = context_tokens[:, :context_length]
         # the context may start in the middle of the row,
         # calculate the offset according to the position of '\n' or '<|endoftext|>'
