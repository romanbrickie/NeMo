# Copyright (c) 2022, NVIDIA CORPORATION.  All rights reserved.
#
# Licensed under the Apache License, Version 2.0 (the "License");
# you may not use this file except in compliance with the License.
# You may obtain a copy of the License at
#
#     http://www.apache.org/licenses/LICENSE-2.0
#
# Unless required by applicable law or agreed to in writing, software
# distributed under the License is distributed on an "AS IS" BASIS,
# WITHOUT WARRANTIES OR CONDITIONS OF ANY KIND, either express or implied.
# See the License for the specific language governing permissions and
# limitations under the License.

import copy
import functools
import inspect
<<<<<<< HEAD
import re
from tracemalloc import start
=======
>>>>>>> 0e048903
from typing import Any, Dict, Optional

import torch
from omegaconf import OmegaConf, open_dict
from omegaconf.dictconfig import DictConfig
from pytorch_lightning.trainer.trainer import Trainer

from nemo.collections.nlp.data.language_modeling.megatron.megatron_batch_samplers import (
    MegatronPretrainingBatchSampler,
    MegatronPretrainingRandomBatchSampler,
)
from nemo.collections.nlp.models.language_modeling.megatron_base_model import MegatronBaseModel
from nemo.collections.nlp.modules.common.megatron.module import Float16Module
from nemo.collections.nlp.modules.common.megatron.token_level_encoder_decoder import (
    MegatronTokenLevelEncoderDecoderModule,
)
from nemo.collections.nlp.modules.common.megatron.utils import (
    ApexGuardDefaults,
    average_losses_across_data_parallel_group,
    get_params_for_weight_decay_optimization,
)
from nemo.collections.nlp.parts.utils_funcs import get_last_rank
from nemo.utils import AppState, logging

try:
    from apex.transformer import parallel_state, tensor_parallel
    from apex.transformer.enums import ModelType
    from apex.transformer import parallel_state, tensor_parallel
    from apex.transformer.pipeline_parallel.schedules.common import build_model
    from apex.transformer.pipeline_parallel.schedules.fwd_bwd_no_pipelining import forward_backward_no_pipelining
    from apex.transformer.pipeline_parallel.schedules.fwd_bwd_pipelining_without_interleaving import (
        forward_backward_pipelining_without_interleaving,
    )
    from apex.transformer.pipeline_parallel.utils import (
        get_num_microbatches,
        _reconfigure_microbatch_calculator,
        get_micro_batch_size,
    )

    HAVE_APEX = True
except (ImportError, ModuleNotFoundError):
    ModelType = ApexGuardDefaults()
    HAVE_APEX = False


__all__ = ["MegatronLMEncoderDecoderModel"]


class MegatronLMEncoderDecoderModel(MegatronBaseModel):
    """
    Megatron encoder-decoder base class
    """

    def __init__(self, cfg: DictConfig, trainer: Trainer):
        super().__init__(cfg, trainer=trainer)
        if cfg.get('pipeline_model_parallel_size', 1) > 1:
            if cfg.get('pipeline_model_parallel_split_rank', 0) <= 0:
                raise ValueError(
                    f"pipeline_model_parallel_split_rank must be > 0 when using pipeline_model_parallel_size > 1"
                )
        if cfg.get('pipeline_model_parallel_size', 1) > 1:
            if not cfg.get('share_token_embeddings', True) or not cfg.get(
                'share_decoder_tokens_head_embeddings', True
            ):
                raise ValueError(
                    "when pipeline_model_parallel_size > 1 we require share_token_embeddings=True and share_decoder_tokens_head_embeddings=True"
                )

        # Make sure trainer.accumulate_grad_batches is 1.
        self._validate_trainer()

        # TODO: Not sure how to use lists of modules with PTL.
        # This means we can only use pipeline parallelism without the interleaved schedule.
        self.enc_dec_model = build_model(
            model_provider_func=self.model_provider_func,
            wrap_with_ddp=False,
            model_type=ModelType.encoder_and_decoder,
        )[0]

        # We don't need to call it explicitly? Since it is a pytorch lightning hook function
        # self.setup_optimizer_param_groups()

        self.megatron_amp_o2 = cfg.get('megatron_amp_O2', False)

        if self.megatron_amp_o2:

            if not self.with_distributed_adam:
                # Pre-allocate the model on GPU to have master parameters allocated on the same device with matching data type
                self.enc_dec_model.cuda(torch.cuda.current_device())

            # Model wrapper to convert both model and inputs to half precision
            self.enc_dec_model = Float16Module(module=self.enc_dec_model, precision=cfg.precision)

        if self.cfg.precision == 32:
            self.autocast_dtype = torch.float
        elif self.cfg.precision == 16:
            self.autocast_dtype = torch.half
        elif self.cfg.precision == 'bf16':
            self.autocast_dtype = torch.bfloat16
        else:
            raise ValueError('precision must be in [32, 16, "bf16"]')

        self.enc_dec_model.model_type = ModelType.encoder_and_decoder

    def setup_optimizer_param_groups(self):
        """ModelPT override. Optimizer will get self._optimizer_param_groups"""
        self._optimizer_param_groups = get_params_for_weight_decay_optimization([self.enc_dec_model])

    def configure_optimizers(self):

        if self.with_distributed_adam:

            # Identify params that require grad reductions between
            # pipeline stages
            # See: allreduce_word_and_position_embeddings
            model_parallel_params = []
            if parallel_state.get_pipeline_model_parallel_world_size() > 1 and (
                parallel_state.is_rank_in_embedding_group()
            ):
                if self.cfg.get('share_token_embeddings', True) and self.cfg.get(
                    'share_decoder_tokens_head_embeddings', True
                ):
                    model_parallel_params.append(self.enc_dec_model.word_embeddings_weight())
            if (
                parallel_state.is_rank_in_position_embedding_group()
                and parallel_state.get_pipeline_model_parallel_world_size() > 1
                and parallel_state.get_pipeline_model_parallel_split_rank() is not None
                and self.cfg.encoder.get('position_embedding_type') == 'learned_absolute'
                and self.cfg.decoder.get('position_embedding_type') == 'learned_absolute'
            ):
                if self.cfg.get('share_token_embeddings', True):
                    model_parallel_params.append(self.enc_dec_model.position_embeddings_weight())
            if (
                parallel_state.get_pipeline_model_parallel_world_size() > 2
                and parallel_state.get_pipeline_model_parallel_split_rank() is not None
            ):
                if (
                    self.cfg.encoder.get('position_embedding_type') == 'relative'
                    and parallel_state.is_rank_in_encoder_relative_position_embedding_group()
                    and parallel_state.get_pipeline_model_parallel_split_rank() > 1
                ):
                    model_parallel_params.append(self.enc_dec_model.encoder_relative_position_embeddings_weight())
                if (
                    self.cfg.decoder.get('position_embedding_type') == 'relative'
                    and parallel_state.is_rank_in_decoder_relative_position_embedding_group()
                ):
                    model_parallel_params.append(self.enc_dec_model.decoder_relative_position_embeddings_weight())
                    if not self.cfg.decoder.get('relative_position_bias_self_attention_only', True):
                        model_parallel_params.append(
                            self.enc_dec_model.decoder_cross_attention_relative_position_embeddings_weight()
                        )

            # Disable async grad reductions for params that are
            # synchronized for pipeline parallelism
            for param in model_parallel_params:
                param._disable_greedy_grad_copy = not self.megatron_amp_o2
                param._disable_overlap_grad_sync = True

        return super().configure_optimizers()

    def _handle_bias_activation_fusion_args(self, cfg):
        # For oldest models, we don't have the option to turn on/off bias activation fusion. It is always on.
        if not hasattr(cfg, 'bias_gelu_fusion') and not hasattr(cfg, 'bias_activation_fusion'):
            # Handle the case where the model can have bias=False
            if cfg.get('bias', True):
                cfg.bias_activation_fusion = True
            else:
                cfg.bias_activation_fusion = False
        # For in-between models, Re-map bias_gelu_fusion to bias_activation_fusion
        elif hasattr(cfg, 'bias_gelu_fusion'):
            logging.warning('bias_gelu_fusion is deprecated. Please use bias_activation_fusion instead.')
            cfg.bias_activation_fusion = cfg.bias_gelu_fusion

    def _populate_encoder_decoder_configs_for_backward_compatibility(self, cfg):
        """
        Populate encoder and decoder configs for backward compatibility with a checkpoint that has a common enc/dec config.
        """
        # TODO: This will not remove redundant args that are already present in the new yaml file's config.model
        encoder_cfg = copy.deepcopy(cfg)
        decoder_cfg = copy.deepcopy(cfg)

        OmegaConf.set_struct(encoder_cfg, True)
        OmegaConf.set_struct(decoder_cfg, True)
        OmegaConf.set_struct(cfg, True)

        with open_dict(encoder_cfg), open_dict(decoder_cfg), open_dict(cfg):
            encoder_cfg.arch = cfg.get('encoder_arch', 'transformer')
            decoder_cfg.arch = cfg.get('decoder_arch', 'transformer')

            self._handle_bias_activation_fusion_args(encoder_cfg)
            self._handle_bias_activation_fusion_args(decoder_cfg)

            cfg.encoder = encoder_cfg
            cfg.decoder = decoder_cfg

            # NOTE: For old models there are two scenarios:
            # 1. If we share decoder embeddings with the output layer, we would always set tokens_head_bias=True
            # 2. If we do not share decoder embeddings with the output layer, we would always set tokens_head_bias=False
            cfg.tokens_head_bias = (
                True if cfg.get('share_decoder_tokens_head_embeddings', True) else False
            )  # For models before separate encoder/decoder configs, tokens_head_bias was always True.

    def model_provider_func(self, pre_process, post_process, add_encoder, add_decoder):
        # TODO: create get_encoder_decoder_model()here for different losses (e..g, nll, vae, mim)
        if not hasattr(self.cfg, 'encoder') or not hasattr(self.cfg, 'decoder'):
            logging.warning(
                'Could not find encoder or decoder in config. This is probably because of restoring an old checkpoint. Copying shared model configs to encoder and decoder configs.'
            )
            # After the call below, self.cfg.encoder and self.cfg.decoder will be populated with the cfg.model configs from old checkpoints.
            self._populate_encoder_decoder_configs_for_backward_compatibility(self.cfg)

        if parallel_state.get_pipeline_model_parallel_world_size() > 1 and self.cfg.encoder.arch == 'perceiver':
            raise ValueError(f"Perceivers with pipeline parallel > 1 is not supported yet.")

        if not hasattr(self.cfg, 'embedding_init_method_std'):
            embedding_init_method_std = self.cfg.encoder.init_method_std
        else:
            embedding_init_method_std = self.cfg.embedding_init_method_std

        if not hasattr(self.cfg, 'embedding_dropout'):
            embedding_dropout = self.cfg.encoder.hidden_dropout
        else:
            embedding_dropout = self.cfg.embedding_dropout

        model = MegatronTokenLevelEncoderDecoderModule(
            encoder_cfg=self.cfg.encoder,
            decoder_cfg=self.cfg.decoder,
            vocab_size=self.padded_vocab_size,
            max_position_embeddings=self.cfg.max_position_embeddings,
            num_tokentypes=0,
            parallel_output=True,
            pre_process=pre_process,
            post_process=post_process,
            fp16_cross_entropy=self.cfg.get('fp16_lm_cross_entropy', False),
            use_cpu_initialization=self.cfg.get('use_cpu_initialization', False),
            precision=self.cfg.get('precision', 16),
            embedding_init_method_std=embedding_init_method_std,
            embedding_dropout=embedding_dropout,
            label_smoothing=self.cfg.get('label_smoothing', 0.0),
            add_encoder=add_encoder,
            add_decoder=add_decoder,
            share_token_embeddings=self.cfg.get('share_token_embeddings', True),
            share_decoder_tokens_head_embeddings=self.cfg.get('share_decoder_tokens_head_embeddings', True),
            tokens_head_bias=self.cfg.get('tokens_head_bias', True),
        )
        return model

    def forward(
        self,
        encoder_input_ids,
        decoder_input_ids,
        encoder_attn_mask,
        decoder_attn_mask,
        token_type_ids=None,
        lm_labels=None,
        enc_output=None,
        enc_output_attn_mask=None,
        output_enc_hidden_only=False,
        enc_input=None,
    ):
        output_tensor = self.enc_dec_model(
            enc_input_ids=encoder_input_ids,
            dec_input_ids=decoder_input_ids,
            enc_attn_mask=encoder_attn_mask,
            dec_attn_mask=decoder_attn_mask,
            token_type_ids=token_type_ids,
            labels=lm_labels,
            enc_output=enc_output,
            enc_output_attn_mask=enc_output_attn_mask,
            output_enc_hidden_only=output_enc_hidden_only,
            enc_input=enc_input,
        )

        return output_tensor

    def training_step(self, batch, batch_idx):
        """
            Our dataloaders produce a micro-batch and then we fetch
            a number of microbatches depending on the global batch size and model parallel size
            from the dataloader to produce a list of microbatches.
            Batch should be a list of microbatches and those microbatches should on CPU.
            Microbatches are then moved to GPU during the pipeline.
            The list of microbatches is then piped through the pipeline using Apex fwd/bwd functions.
        """
        # we zero grads here because we also call backward in the apex fwd/bwd functions
        self._optimizer.zero_grad()
        # we prepare the micro batches for the apex fwd/bwd function
        batch_for_pipeline = self.process_global_batch(batch)
        encoder_seq_length = batch_for_pipeline[0].size(1)
        decoder_seq_length = batch_for_pipeline[1].size(1)
        tensor_shape = [encoder_seq_length, get_micro_batch_size(), self.cfg.encoder.hidden_size]

        # handle asynchronous grad reduction
        if self.with_distributed_adam:
            if self.megatron_amp_o2:
                # copy grads to main grad
                custom_sync_context_handler = lambda: self._optimizer.no_sync(greedy_grad_copy=True)
            else:
                # keep grad tensors around
                custom_sync_context_handler = lambda: self._optimizer.no_sync(greedy_grad_copy=False)
        else:
            if (
                self.megatron_amp_o2
                and self.cfg.get('pipeline_model_parallel_size', 1) == 1
                and not self.cfg.get('sequence_parallel', False)
            ):
                custom_sync_context_handler = self._optimizer.no_sync
            else:
                # TODO: enable async grad all reduce with O1/autocast
                # mixed precision training, with pipeline parallelism,
                # or with sequence parallelism
                custom_sync_context_handler = None

        if self.cfg.get('pipeline_model_parallel_size', 1) > 1:
            losses_reduced_per_micro_batch = forward_backward_pipelining_without_interleaving(
                forward_step_func=self.get_forward_output_and_loss_func(),
                batch=batch_for_pipeline,
                model=self.enc_dec_model,
                forward_only=False,
                tensor_shape=tensor_shape,
                decoder_sequence_length=decoder_seq_length,
                dtype=self.autocast_dtype,
                grad_scaler=self.trainer.precision_plugin.scaler if self.cfg.precision == 16 else None,
                custom_sync_context_handler=custom_sync_context_handler,
            )
        else:
            losses_reduced_per_micro_batch = forward_backward_no_pipelining(
                forward_step_func=self.get_forward_output_and_loss_func(),
                batch=batch_for_pipeline,
                model=self.enc_dec_model,
                forward_only=False,
                tensor_shape=tensor_shape,
                decoder_sequence_length=decoder_seq_length,
                dtype=self.autocast_dtype,
                grad_scaler=self.trainer.precision_plugin.scaler if self.cfg.precision == 16 else None,
                custom_sync_context_handler=custom_sync_context_handler,
            )

        # only the last stages of the pipeline return losses
        if losses_reduced_per_micro_batch:
            # average loss across micro batches
            loss_tensors_list = [loss_reduced['avg'] for loss_reduced in losses_reduced_per_micro_batch]
            loss_tensor = torch.concat(loss_tensors_list)
            loss_mean = loss_tensor.mean()
        else:
            loss_mean = torch.tensor(0.0).cuda()

        if self.with_distributed_adam:
            # launch grad reductions
            # Note: grads in first pipeline stage have already been
            # reduced
            if not parallel_state.is_pipeline_first_stage():
                self.reduce_overlap_gradients()
        elif self.megatron_amp_o2:
            # when using pipeline parallelism grads must be reduced after the pipeline (not asynchronously)
            if self.cfg.get('pipeline_model_parallel_size', 1) > 1:
                # main grads are stored in the MainParamsOptimizer wrapper
                self._optimizer.allreduce_main_grads()
        else:
            # async grad allreduce is not currently implemented for O1/autocasting mixed precision training
            # so we allreduce gradients after the pipeline
            self.allreduce_gradients()  # @sangkug we think this is causing memory to blow up (hurts perf)

        if self.cfg.get('pipeline_model_parallel_size', 1) > 1:
            # when using pipeline parallelism, we need keep the word and position embeddings in sync
            self.allreduce_word_and_position_embeddings()

        ## logging
        # we can only log on one rank if it is rank zero so we broadcast from last rank
        # we can avoid this broadcast by updating the PTL log function to accept specific ranks
        torch.distributed.broadcast(loss_mean, get_last_rank())

        if self.cfg.precision == 16:
            loss_scale = self.trainer.precision_plugin.scaler._scale
            if loss_scale is not None:
                self.log('loss_scale', loss_scale)

        self.log('reduced_train_loss', loss_mean, prog_bar=True, rank_zero_only=True)
        lr = self._optimizer.param_groups[0]['lr']
        self.log('lr', lr, rank_zero_only=True)
        self.log('global_step', self.trainer.global_step, prog_bar=True, rank_zero_only=True)
        # TODO: make sure compute_consumed_samples works for pipeline parallelism
        self.log(
            'consumed_samples',
            self.compute_consumed_samples(self.trainer.global_step - self.init_global_step),
            prog_bar=True,
            rank_zero_only=True,
        )

        return loss_mean

    def backward(self, *args, **kwargs):
        """ LightningModule hook to do backward.
            We want this to do nothing since we run backward in the fwd/bwd functions from apex.
            No need to call it here.
        """
        return

    def optimizer_zero_grad(self, *args, **kwargs):
        """ LightningModule hook to zero grad.
            We want this to do nothing as we are zeroing grads during the training_step.
        """
        return

    def allreduce_gradients(self):
        """Reduce gradients across data parallel ranks.
           Modified from megatron-lm: https://github.com/NVIDIA/Megatron-LM/blob/d41696840ed0a7edb7e0499eb82a48ae112d9bb3/megatron/model/distributed.py#L188
        """
        # Bucketize and all-reduce
        buckets = {}
        # Pack the buckets.
        for param in self.parameters():
            if param.requires_grad and param.grad is not None:
                tp = param.data.type()
                if tp not in buckets:
                    buckets[tp] = []
                buckets[tp].append(param)
                # param.main_grad = param.grad

        # For each bucket, all-reduce and copy all-reduced grads.
        for tp in buckets:
            bucket = buckets[tp]
            grads = [param.grad.data for param in bucket]
            coalesced = torch._utils._flatten_dense_tensors(grads)
            coalesced /= parallel_state.get_data_parallel_world_size()
            torch.distributed.all_reduce(coalesced, group=parallel_state.get_data_parallel_group())
            for buf, synced in zip(grads, torch._utils._unflatten_dense_tensors(coalesced, grads)):
                buf.copy_(synced)

    def allreduce_word_and_position_embeddings(self):

        # Modified from megatron-lm: https://github.com/NVIDIA/Megatron-LM/blob/d41696840ed0a7edb7e0499eb82a48ae112d9bb3/megatron/training.py#L407
        # All-reduce word_embeddings' grad across first, last stages to ensure that word_embeddings parameters stay in sync.
        if parallel_state.get_pipeline_model_parallel_world_size() > 1 and (
            parallel_state.is_rank_in_embedding_group()
        ):
            if self.cfg.get('share_token_embeddings', True) and self.cfg.get(
                'share_decoder_tokens_head_embeddings', True
            ):
                word_embeddings_weight = self.enc_dec_model.word_embeddings_weight()
                if self.megatron_amp_o2:
                    # O2 recipe stores a "main" copy of weights and grads
                    grad = word_embeddings_weight.main_grad
                else:
                    grad = word_embeddings_weight.grad
                torch.distributed.all_reduce(grad, group=parallel_state.get_embedding_group())
            else:
                raise ValueError(
                    f"Attempting to allreduce word_embeddings for pipeline parallel size > 1, but found untied word embeddings or token head embeddings. This is not supported yet."
                )

        # All-reduce position embeddings for T5.
        if (
            parallel_state.is_rank_in_position_embedding_group()
            and parallel_state.get_pipeline_model_parallel_world_size() > 1
            and parallel_state.get_pipeline_model_parallel_split_rank() is not None
            and self.cfg.encoder.get('position_embedding_type') == 'learned_absolute'
            and self.cfg.decoder.get('position_embedding_type') == 'learned_absolute'
        ):
            if self.cfg.get('share_token_embeddings', True):
                position_embeddings_weight = self.enc_dec_model.position_embeddings_weight()
                if self.megatron_amp_o2:
                    grad = position_embeddings_weight.main_grad
                else:
                    grad = position_embeddings_weight.grad
                torch.distributed.all_reduce(grad, group=parallel_state.get_position_embedding_group())

        # All-reduce relative position embeddings for T5.
        if (
            parallel_state.get_pipeline_model_parallel_world_size()
            > 2  # This > 2 and not > 1 since with PP=2 encoder RPE can live only on one rank.
            and parallel_state.get_pipeline_model_parallel_split_rank() is not None
        ):
            # For split rank = 1, we have only one encoder rank and so we don't need to allreduce.
            if (
                self.cfg.encoder.get('position_embedding_type') == 'relative'
                and parallel_state.is_rank_in_encoder_relative_position_embedding_group()
                and parallel_state.get_pipeline_model_parallel_split_rank() > 1
            ):
                position_embeddings_weight = self.enc_dec_model.encoder_relative_position_embeddings_weight()
                if self.megatron_amp_o2:
                    grad = position_embeddings_weight.main_grad
                else:
                    grad = position_embeddings_weight.grad
                torch.distributed.all_reduce(
                    grad, group=parallel_state.get_encoder_relative_position_embedding_group()
                )

            # For split rank == pipeline_world_size - 1, we have only one decoder rank and so we don't need to allreduce.
            if (
                self.cfg.decoder.get('position_embedding_type') == 'relative'
                and parallel_state.is_rank_in_decoder_relative_position_embedding_group()
            ):
                position_embeddings_weight = self.enc_dec_model.decoder_relative_position_embeddings_weight()
                if self.megatron_amp_o2:
                    grad = position_embeddings_weight.main_grad
                else:
                    grad = position_embeddings_weight.grad
                torch.distributed.all_reduce(
                    grad, group=parallel_state.get_decoder_relative_position_embedding_group()
                )

                # If the model also has separate RPE weights for decoder cross-attention, allreduce those as well.
                if not self.cfg.decoder.get('relative_position_bias_self_attention_only', True):
                    position_embeddings_weight = (
                        self.enc_dec_model.decoder_cross_attention_relative_position_embeddings_weight()
                    )
                    if self.megatron_amp_o2:
                        grad = position_embeddings_weight.main_grad
                    else:
                        grad = position_embeddings_weight.grad
                    torch.distributed.all_reduce(
                        grad, group=parallel_state.get_decoder_relative_position_embedding_group()
                    )

    def get_forward_output_and_loss_func(self):
        def fwd_output_and_loss_func(batch, model):
            batch = [x.cuda(non_blocking=True) for x in batch]
            encoder_input_ids, decoder_input_ids, loss_mask, lm_labels, encoder_attn_mask, decoder_attn_mask = batch

            output = model(
                encoder_input_ids,  # enc_input_ids
                encoder_attn_mask,  # enc_attn_mask
                decoder_input_ids,  # dec_input_ids
                decoder_attn_mask,  # dec_attn_mask
                None,  # token_type_ids
                lm_labels,  # labels
            )

            def loss_func(output_tensor):
                loss = self.loss_func(loss_mask, output_tensor)
                reduced_loss = average_losses_across_data_parallel_group([loss])
                return loss, {'avg': reduced_loss}

            return output, loss_func

        return fwd_output_and_loss_func

    @functools.lru_cache(maxsize=None)
    def _kwargs_to_arg_idx(self):
        """
        Returns a dict {kwarg name: arg index} to be used when mapping
        kwargs into a list of args.

        Computed on first call, and then cached.
        """
        # build mapping of kwargs to arg index at first run
        module = self.enc_dec_model.forward if not self.megatron_amp_o2 else self.enc_dec_model.module.forward
        args_name = inspect.getfullargspec(module)[0][1:]
        kwargs_to_arg_idx = {k: v for k, v in zip(args_name, range(len(args_name)))}

        return kwargs_to_arg_idx

    def _build_forward_args_from_kwargs(self, args_name, args, **kwargs):
        """
        A helper method that converts arguments into positional arguments (by name)

        args - a list of arguments to pass to self.enc_dec_model (tensors from batch)
        args_name - a list of argument name (to be matched against allowed kwargs)
        kwargs - a dict {arg name: arg value} (used for non-tensor values)
        """
        # sanity checks
        if len(args) != len(args_name):
            raise ValueError(f"Mismatch between length in args_name ({len(args_name)}) and args ({len(args)})")
        if any([n in kwargs for n in args_name]):
            raise ValueError(f"args_name = {args_name} cannot overlap kwargs = {list(kwargs.keys())}")

        # get mapping of kwarg names to arg index
        kwargs_to_arg_idx = self._kwargs_to_arg_idx()

        # collect all arguments
        all_args_name = args_name[:]
        all_args = args[:]
        for k, v in kwargs.items():
            all_args_name.append(k)
            all_args.append(v)

        args_idx = [kwargs_to_arg_idx[n] for n in all_args_name]

        # print(f"all_args_name = {all_args_name}   args_idx = {args_idx}")

        # construct args ordered by name (with None as place-holder)
        forward_args = [None] * (max(args_idx) + 1)
        for i, v in zip(args_idx, all_args):
            forward_args[i] = v

        return forward_args

    def _get_forward_output_only_func(self, arg_names, output_name, **kwargs):
        """
        args_idx - maps batch into index of args (with None filling gaps)
        arg_names - corresponding names for a friendly error message
        output_name - name of output (hiddens for encode, logits for decode)
        kwargs - shared arguments (non tensors)
        """

        def fwd_output_only_func(batch, model):
            batch = [x.cuda(non_blocking=True) for x in batch]

            # map batch and shared args into forward args
            args = self._build_forward_args_from_kwargs(args_name=arg_names, args=batch, **kwargs)
            output = model(*args).contiguous()

            def id_func(output_tensor):
                return output_tensor, {output_name: output_tensor}

            def id_func_memory(output_tensor):
                return output_tensor[0], {output_name: output_tensor[0], 'memory': output_tensor[1]}

            if 'return_memory' in arg_names:
                return output, id_func_memory

            return output, id_func

        return fwd_output_only_func

    def validation_step_logits(self, batch, batch_idx):
        """
        return_values - if given, returns a dictionary with given keys and corresponding values
        """
        batch_for_pipeline = self.process_global_batch(batch)
        encoder_seq_length = batch_for_pipeline[0].size(1)
        decoder_seq_length = batch_for_pipeline[1].size(1)

        tensor_shape = [encoder_seq_length, get_micro_batch_size(), self.cfg.encoder.hidden_size]

        (
            encoder_input_ids,
            decoder_input_ids,
            loss_mask,
            lm_labels,
            encoder_attn_mask,
            decoder_attn_mask,
        ) = batch_for_pipeline
        batch_for_pipeline = [encoder_input_ids, encoder_attn_mask, decoder_input_ids, decoder_attn_mask]
        arg_names = ['enc_input_ids', 'enc_attn_mask', 'dec_input_ids', 'dec_attn_mask']

        forward_step_func = self._get_forward_output_only_func(arg_names=arg_names, output_name=["logits"])

        if self.cfg.get('pipeline_model_parallel_size', 1) > 1:
            output_tensor = forward_backward_pipelining_without_interleaving(
                forward_step_func=forward_step_func,
                batch=batch_for_pipeline,
                model=self.enc_dec_model,
                forward_only=True,
                tensor_shape=tensor_shape,
                decoder_sequence_length=decoder_seq_length,
                dtype=self.autocast_dtype,
                grad_scaler=self.trainer.precision_plugin.scaler if self.cfg.precision == 16 else None,
            )
        else:
            output_tensor = forward_backward_no_pipelining(
                forward_step_func=forward_step_func,
                batch=batch_for_pipeline,
                model=self.enc_dec_model,
                forward_only=True,
                tensor_shape=tensor_shape,
                decoder_sequence_length=decoder_seq_length,
                dtype=self.autocast_dtype,
                grad_scaler=self.trainer.precision_plugin.scaler if self.cfg.precision == 16 else None,
            )

        if output_tensor:
            # average loss across micro batches
            logits_tensors_list = [o['logits'] for o in output_tensor]
            logits_tensor = torch.concat(logits_tensors_list)
        else:
            # we're not on the last pipeline stage so no losses
            logits_tensor = []

        return logits_tensor

    def validation_step(self, batch, batch_idx):
        """
        return_values - if given, returns a dictionary with given keys and corresponding values
        """
        batch_for_pipeline = self.process_global_batch(batch)
        encoder_seq_length = batch_for_pipeline[0].size(1)
        decoder_seq_length = batch_for_pipeline[1].size(1)

        tensor_shape = [encoder_seq_length, get_micro_batch_size(), self.cfg.encoder.hidden_size]

        if self.cfg.get('pipeline_model_parallel_size', 1) > 1:
            losses_reduced_per_micro_batch = forward_backward_pipelining_without_interleaving(
                forward_step_func=self.get_forward_output_and_loss_func(),
                batch=batch_for_pipeline,
                model=self.enc_dec_model,
                forward_only=True,
                tensor_shape=tensor_shape,
                decoder_sequence_length=decoder_seq_length,
                dtype=self.autocast_dtype,
                grad_scaler=self.trainer.precision_plugin.scaler if self.cfg.precision == 16 else None,
            )
        else:
            losses_reduced_per_micro_batch = forward_backward_no_pipelining(
                forward_step_func=self.get_forward_output_and_loss_func(),
                batch=batch_for_pipeline,
                model=self.enc_dec_model,
                forward_only=True,
                tensor_shape=tensor_shape,
                decoder_sequence_length=decoder_seq_length,
                dtype=self.autocast_dtype,
                grad_scaler=self.trainer.precision_plugin.scaler if self.cfg.precision == 16 else None,
            )

        if losses_reduced_per_micro_batch:
            # average loss across micro batches
            loss_tensors_list = [loss_reduced['avg'] for loss_reduced in losses_reduced_per_micro_batch]
            loss_tensor = torch.concat(loss_tensors_list)
            loss_mean = loss_tensor.mean()
        else:
            # we're not on the last pipeline stage so no losses
            loss_mean = []

        return loss_mean

    def validation_epoch_end(self, outputs):
        if parallel_state.is_pipeline_last_stage():
            # only the last pipeline parallel stages return loss
            averaged_loss = torch.stack(outputs).mean()
        else:
            averaged_loss = torch.tensor(0.0).cuda()

        # we can only log on one rank if it is rank zero so we broadcast from last rank
        torch.distributed.broadcast(averaged_loss, get_last_rank())
        self.log('val_loss', averaged_loss, prog_bar=True, rank_zero_only=True)
        self.log('global_step', self.trainer.global_step, prog_bar=True, rank_zero_only=True)

        return averaged_loss

    def test_step(self, batch, batch_idx):
        return self.validation_step(batch, batch_idx)

    def test_epoch_end(self, outputs):
        if parallel_state.is_pipeline_last_stage():
            # only the last pipeline parallel stages return loss
            averaged_loss = torch.stack(outputs).mean()
        else:
            averaged_loss = torch.tensor(0.0).cuda()

        # we can only log on one rank if it is rank zero so we broadcast from last rank
        torch.distributed.broadcast(averaged_loss, get_last_rank())
        self.log('test_loss', averaged_loss, prog_bar=True, rank_zero_only=True)
        return averaged_loss

    def loss_func(self, loss_mask, tokens_loss):
        """
        This function takes as input per-token loss and masks non-required values.
        """
        losses = tokens_loss.view(-1).float()
        loss_mask = loss_mask.view(-1).float()
        # TODO: add nemo version here
        loss = torch.sum(losses * loss_mask) / loss_mask.sum()  # sequence level nll
        return loss

    def process_micro_batch(self, micro_batch):
        """ Micro batch returned by MegatronT5 dataloader"""

        data_b = micro_batch

        # Unpack.
        tokens_enc = data_b['text_enc'].long()
        tokens_dec = data_b['text_dec'].long()
        labels = data_b['labels'].long()
        loss_mask = data_b['loss_mask'].float()

        enc_mask = data_b['enc_mask']
        dec_mask = data_b['dec_mask']

        return tokens_enc, tokens_dec, loss_mask, labels, enc_mask, dec_mask

    def _process_global_batch_without_megatron_batch_sampler(self, global_batch, tokenizer=None):
        """ Prepares the global batch for apex fwd/bwd functions.
            Global batch is a list of micro batches.
        """
        tokenizer = self.tokenizer if tokenizer is None else tokenizer
        text_enc_list = []
        text_dec_list = []
        labels_list = []
        loss_mask_list = []
        enc_mask_list = []
        dec_mask_list = []

        # Determine the maximum encoder and decoder sequence lengths amongst microbatches and pad each microbatch to the max seq length.
        # NOTE: This should only happen for model finetuning where we pad dynamically. Training uses fixed training shapes.

        max_enc_seq_lenth = max([micro_batch['text_enc'].shape[1] for micro_batch in global_batch])
        max_dec_seq_lenth = max([micro_batch['text_dec'].shape[1] for micro_batch in global_batch])

        for micro_batch in global_batch:
            text_enc, text_dec, loss_mask, labels, enc_mask, dec_mask = self.process_micro_batch(micro_batch)
            # Check if encoder sequence length < max encoder sequence length of the global batch and pad.
            if text_enc.shape[1] < max_enc_seq_lenth:
                text_enc = torch.nn.functional.pad(
                    text_enc, (0, max_enc_seq_lenth - text_enc.shape[1], 0, 0), 'constant', tokenizer.pad_id
                )
                enc_mask = torch.nn.functional.pad(
                    enc_mask, (0, max_enc_seq_lenth - enc_mask.shape[1], 0, 0), 'constant', 0
                )
            if text_dec.shape[1] < max_dec_seq_lenth:
                text_dec = torch.nn.functional.pad(
                    text_dec, (0, max_dec_seq_lenth - text_dec.shape[1], 0, 0), 'constant', tokenizer.pad_id
                )
                dec_mask = torch.nn.functional.pad(
                    dec_mask, (0, max_dec_seq_lenth - dec_mask.shape[1], 0, 0), 'constant', 0
                )
                labels = torch.nn.functional.pad(
                    labels, (0, max_dec_seq_lenth - labels.shape[1], 0, 0), 'constant', tokenizer.pad_id
                )
                loss_mask = torch.nn.functional.pad(
                    loss_mask, (0, max_dec_seq_lenth - loss_mask.shape[1], 0, 0), 'constant', 0
                )
            text_enc_list.append(text_enc)
            text_dec_list.append(text_dec)
            labels_list.append(labels)
            loss_mask_list.append(loss_mask)
            enc_mask_list.append(enc_mask)
            dec_mask_list.append(dec_mask)

        # Concatenate to (num_microbatches x micro_batch_size x seq_len)
        tokens_enc_tensor = torch.concat(text_enc_list, dim=0)
        tokens_dec_tensor = torch.concat(text_dec_list, dim=0)
        labels_tensor = torch.concat(labels_list, dim=0)
        loss_mask_tensor = torch.concat(loss_mask_list, dim=0)
        enc_mask_tensor = torch.concat(enc_mask_list, dim=0)
        dec_mask_tensor = torch.concat(dec_mask_list, dim=0)

        return {
            'text_enc': tokens_enc_tensor,
            'text_dec': tokens_dec_tensor,
            'loss_mask': loss_mask_tensor,
            'labels': labels_tensor,
            'enc_mask': enc_mask_tensor,
            'dec_mask': dec_mask_tensor,
        }

    def process_global_batch(self, global_batch):
        return [
            global_batch["text_enc"],
            global_batch["text_dec"],
            global_batch["loss_mask"],
            global_batch["labels"],
            global_batch["enc_mask"],
            global_batch["dec_mask"],
        ]

    def build_train_valid_test_datasets(self):
        raise NotImplementedError("Please implement this method in child-class")

    def build_pretraining_data_loader(self, dataset, consumed_samples, num_workers):
        """Buld dataloader given an input dataset."""

        if dataset is None:
            return None

        logging.info(f'Building dataloader with consumed samples: {consumed_samples}')
        # Megatron sampler
        if hasattr(self._cfg.data, 'dataloader_type') and self._cfg.data.dataloader_type is not None:
            if self._cfg.data.dataloader_type == 'single':
                batch_sampler = MegatronPretrainingBatchSampler(
                    total_samples=len(dataset),
                    consumed_samples=consumed_samples,
                    micro_batch_size=self._cfg.micro_batch_size,
                    global_batch_size=self._cfg.global_batch_size,
                    data_parallel_rank=parallel_state.get_data_parallel_rank(),
                    data_parallel_size=parallel_state.get_data_parallel_world_size(),
                    drop_last=self._cfg.get('drop_last', True),
                )
            elif self._cfg.data.dataloader_type == 'cyclic':
                batch_sampler = MegatronPretrainingRandomBatchSampler(
                    total_samples=len(dataset),
                    consumed_samples=consumed_samples,
                    micro_batch_size=self._cfg.micro_batch_size,
                    global_batch_size=self._cffg.global_batch_size,
                    data_parallel_rank=parallel_state.get_data_parallel_rank(),
                    data_parallel_size=parallel_state.get_data_parallel_world_size(),
                    drop_last=self._cfg.get('drop_last', True),
                )
            else:
                raise Exception(f'{self._cfg.dataloader_type} dataloader type is not supported.')
        else:
            raise ValueError('cfg.data.dataloader_type not found. Must be "single" or "cyclic"')

        # Torch dataloader.
        return torch.utils.data.DataLoader(
            dataset, batch_sampler=batch_sampler, num_workers=num_workers, pin_memory=True,
        )

    def setup(self, stage=None):
        resume_checkpoint_path = self.trainer._checkpoint_connector.resume_from_checkpoint_fit_path
        if resume_checkpoint_path:
            init_consumed_samples = self._extract_consumed_samples_from_ckpt(resume_checkpoint_path)
        else:
            init_consumed_samples = 0
        self.init_consumed_samples = init_consumed_samples

        """A PTL method to setup the training, validation and test datasets."""
        if stage == 'predict':
            return
        if self._train_dl is not None and self._validation_dl is not None:
            return
        self.build_train_valid_test_datasets()
        self.setup_training_data(self._cfg.data)
        self.setup_validation_data(self._cfg.data)
        self.setup_test_data(self._cfg.data)

        # when using pipeline model parallel the final stage need to initialize word embeddings
        if parallel_state.get_pipeline_model_parallel_world_size() > 1:
            assert (
                self.cfg.share_token_embeddings
            ), "share_word_embedding must be True when using pipeline model parallel > 1"
            assert (
                self.cfg.share_decoder_tokens_head_embeddings
            ), "share_decoder_tokens_head_embeddings must be True when using pipeline model parallel > 1"
            self.enc_dec_model.sync_initial_word_embeddings()
            if (
                self.cfg.encoder.get('position_embedding_type') != 'relative'
                and self.cfg.decoder.get('position_embedding_type') != 'relative'
            ):
                self.enc_dec_model.sync_initial_position_embeddings()
            # Synchronize RPE embeddings across pipeline parallel ranks.
            else:
                if self.cfg.encoder.get('position_embedding_type', 'learned_absolute') == 'relative':
                    self.enc_dec_model.sync_initial_encoder_relative_position_embeddings()
                if self.cfg.decoder.get('position_embedding_type', 'learned_absolute') == 'relative':
                    self.enc_dec_model.sync_initial_decoder_relative_position_embeddings()
                if self.cfg.decoder.get(
                    'position_embedding_type', 'learned_absolute'
                ) == 'relative' and not self.cfg.decoder.get('relative_position_bias_self_attention_only', True):
                    self.enc_dec_model.sync_initial_decoder_cross_attention_relative_position_embeddings()

    def setup_training_data(self, cfg):
        if hasattr(self, '_train_ds'):
            consumed_samples = self.compute_consumed_samples(0)
            self._train_dl = self.build_pretraining_data_loader(
                self._train_ds, consumed_samples, num_workers=self._cfg.data.num_workers
            )

    def setup_validation_data(self, cfg):
        if hasattr(self, '_validation_ds'):
            consumed_samples = 0
            self._validation_dl = self.build_pretraining_data_loader(
                self._validation_ds, consumed_samples, num_workers=0
            )

    def setup_test_data(self, cfg):
        if hasattr(self, '_test_ds'):
            consumed_samples = 0
            self._test_dl = self.build_pretraining_data_loader(self._test_ds, consumed_samples, num_workers=0)

    def predict_step(self, batch: Any, batch_idx: int, dataloader_idx: Optional[int] = None) -> Any:
        request = batch
        response = self.complete(request)
        logging.info(f"response: {response}")
        return response

    def encode(self, tokens_enc, enc_mask, encoder_input=None, reconfigure_microbatch=True):
        """
        tokens_enc - encoder input tokens
        enc_mask - corresponding mask
        encoder_input - encoder input (bypass tokens), if given tokens_enc can be None.
        """
        # Check whether the DDP is initialized. This is needed when running inference outside of training loop.
        if parallel_state.is_unitialized():

            def dummy():
                return

            if self.trainer.strategy.launcher is not None:
                self.trainer.strategy.launcher.launch(dummy, trainer=self.trainer)
            self.trainer.strategy.setup_environment()

            # Reconfigure microbatch sizes here because on model restore, this will contain the micro/global batch configuration used while training.
            if reconfigure_microbatch:
                _reconfigure_microbatch_calculator(
                    rank=0,  # This doesn't matter since it is only used for logging
                    rampup_batch_size=None,
                    global_batch_size=1,
                    micro_batch_size=1,  # Make sure that there is no "grad acc" while decoding.
                    data_parallel_size=1,  # We check above to make sure that dataparallel size is always 1 at inference.
                )

        # If classes that inherit from this class are using a different tokenizer,
        app_state = AppState()
        if tokens_enc is not None:
            global_batch_per_gpu = tokens_enc.size(0)
            encoder_seq_length = tokens_enc.size(1)
        else:
            global_batch_per_gpu = encoder_input.size(1)
            encoder_seq_length = encoder_input.size(0)

        num_micro_batches_before_decode = get_num_microbatches()
        # Reconfigure microbatch calculator here to set num microbatches to 1 while decoding since its not clear how to decode with "grad acc".
        # reconfigure back to how things were before encode
        if reconfigure_microbatch:
            _reconfigure_microbatch_calculator(
                rank=app_state.global_rank,
                rampup_batch_size=None,
                global_batch_size=global_batch_per_gpu * parallel_state.get_data_parallel_world_size(),
                micro_batch_size=global_batch_per_gpu,  # Make sure that there is no "grad acc" while decoding.
                data_parallel_size=parallel_state.get_data_parallel_world_size(),
            )
        tensor_shape = [encoder_seq_length, global_batch_per_gpu, self.cfg.encoder.hidden_size]

        # build input arguments description
        if tokens_enc is not None:
            batch_for_pipeline = [tokens_enc, enc_mask]
            arg_names = ['enc_input_ids', 'enc_attn_mask']
        else:
            if encoder_input is None:
                raise ValueError("At least one of tokens_enc and encoder_input must be provided with not None value")

            batch_for_pipeline = [enc_mask]
            arg_names = ['enc_attn_mask']

        if encoder_input is not None:
            batch_for_pipeline.append(encoder_input)
            arg_names.append('enc_input')

        forward_step_func = self._get_forward_output_only_func(
            arg_names=arg_names, output_name="hiddens", output_enc_hidden_only=True
        )

        # Counter intuitively, we need to set decoder_sequence_length=encoder_seq_length because while running `.enocde()`, the last hidden states from encoder are passed through as identity through the pipeline. Setting it to anything else will cause hanging due to tensor shape mismatches.
        if self.cfg.get('pipeline_model_parallel_size', 1) > 1:
            output_tensor = forward_backward_pipelining_without_interleaving(
                forward_step_func=forward_step_func,
                batch=batch_for_pipeline,
                model=self.enc_dec_model,
                forward_only=True,
                tensor_shape=tensor_shape,
                decoder_sequence_length=encoder_seq_length,
                dtype=self.autocast_dtype,
            )
        else:
            output_tensor = forward_backward_no_pipelining(
                forward_step_func=forward_step_func,
                batch=batch_for_pipeline,
                model=self.enc_dec_model,
                forward_only=True,
                tensor_shape=tensor_shape,
                decoder_sequence_length=encoder_seq_length,
                dtype=self.autocast_dtype,
            )

        if output_tensor:
            output_tensor = output_tensor[0]['hiddens']
        else:
            output_tensor = torch.zeros(tensor_shape, dtype=self.autocast_dtype).cuda()

        if self.cfg.get('pipeline_model_parallel_size', 1) > 1:
            # Broadcast from the last pipeline stage to all other model-parallel ranks.
            torch.distributed.broadcast(
                output_tensor,
                parallel_state.get_pipeline_model_parallel_last_rank(),
                group=parallel_state.get_pipeline_model_parallel_group(),
            )

        # Reset microbatch calculator to what it was before decoding.
        if reconfigure_microbatch:
            _reconfigure_microbatch_calculator(
                rank=app_state.global_rank,
                rampup_batch_size=None,
                global_batch_size=global_batch_per_gpu * parallel_state.get_data_parallel_world_size(),
                micro_batch_size=global_batch_per_gpu // num_micro_batches_before_decode,
                data_parallel_size=parallel_state.get_data_parallel_world_size(),
            )

        # Return the output tensor of encoder and transpose from [seq_len, batch, hidden] to [batch, seq_len, hidden]
        return output_tensor.transpose(1, 0)

    def decode(
        self,
        tokens_enc,
        enc_mask,
        num_tokens_to_generate,
        encoder_input=None,
        tokenizer=None,
        enc_output=None,
        enc_output_attn_mask=None,
        ignore_ids=[],
<<<<<<< HEAD
        use_memory=False,
        return_cache=False,
=======
        bos_id=None,  # If bos=None, will use tokenizer.bos_id unless explicitly set to something else.
>>>>>>> 0e048903
    ):
        # consistency check
        if use_memory and return_cache:
            raise ValueError('Cannot use both memory and cache at the same time!')
        if return_cache:
            assert (
                self.cfg.get('pipeline_model_parallel_size', 1) == 1
            ), "Cannot use pipeline parallel with return cache!"

        # Check whether the DDP is initialized. This is needed when running inference outside of training loop.
        if parallel_state.is_unitialized():

            def dummy():
                return

            if self.trainer.strategy.launcher is not None:
                self.trainer.strategy.launcher.launch(dummy, trainer=self.trainer)
            self.trainer.strategy.setup_environment()

            # Reconfigure microbatch sizes here because on model restore, this will contain the micro/global batch configuration used while training.
            _reconfigure_microbatch_calculator(
                rank=0,  # This doesn't matter since it is only used for logging
                rampup_batch_size=None,
                global_batch_size=1,
                micro_batch_size=1,  # Make sure that there is no "grad acc" while decoding.
                data_parallel_size=1,  # We check above to make sure that dataparallel size is always 1 at inference.
            )

        # If classes that inherit from this class are using a different tokenizer,
        tokenizer = self.tokenizer if tokenizer is None else tokenizer
        app_state = AppState()
        if tokens_enc is not None:
            global_batch_per_gpu = tokens_enc.size(0)
            device = tokens_enc.device
            encoder_seq_length = tokens_enc.size(1)
        else:
            global_batch_per_gpu = enc_output.size(0)
            device = enc_output.device
            encoder_seq_length = enc_output.size(1)

        num_micro_batches_before_decode = get_num_microbatches()
        # Reconfigure microbatch calculator here to set num microbatches to 1 while decoding since its not clear how to decode with "grad acc".
        # reconfigure back to how things were before decode
        # TODO: Check if the user is trying to do gradient acc and maybe throw error
        _reconfigure_microbatch_calculator(
            rank=app_state.global_rank,
            rampup_batch_size=None,
            global_batch_size=global_batch_per_gpu * parallel_state.get_data_parallel_world_size(),
            micro_batch_size=global_batch_per_gpu,  # Make sure that there is no "grad acc" while decoding.
            data_parallel_size=parallel_state.get_data_parallel_world_size(),
        )
        # TODO: Figure out how to handle bos being either <bos> for NeMo-Megatron and <pad> for Huggingface/Google.
        bos_id = tokenizer.bos_id if bos_id is None else bos_id
        predicted_tokens_dec = torch.LongTensor([bos_id] * global_batch_per_gpu).unsqueeze(1).to(device)
        tensor_shape = [encoder_seq_length, global_batch_per_gpu, self.cfg.encoder.hidden_size]
        assert predicted_tokens_dec.size(0) == global_batch_per_gpu

        # get encoder hiddens (output)
        if enc_output is None:
            # Encode returns a tensr of shape [batch, seq_len, hidden]
            # All ranks will call `.encode()`, but only the last rank will have a non-empty output tensor.
            enc_output = self.encode(
                tokens_enc=tokens_enc, enc_mask=enc_mask, encoder_input=encoder_input, reconfigure_microbatch=False
            )
        if enc_output_attn_mask is None:
            enc_output_attn_mask = enc_mask

        if use_memory:
            inference_key_first = torch.tensor([[True] for _ in range(enc_output.shape[0])])
            inference_key_then = torch.tensor([[False] for _ in range(enc_output.shape[0])])
            inference_mem_size = torch.tensor([[num_tokens_to_generate + 1] for _ in range(enc_output.shape[0])])

            # cache memory index
            memory_ids = [
                torch.tensor([i for _ in range(enc_output.shape[0])]).unsqueeze(-1)
                for i in range(num_tokens_to_generate)
            ]
        elif return_cache:
            key_cache = torch.zeros((enc_output.shape[0], 16, 1, 16, 64))
            val_cache = torch.zeros((enc_output.shape[0], 16, 1, 16, 64))
            return_memory_arr = torch.tensor([[True] for _ in range(enc_output.shape[0])])

            # cache memory index
            memory_ids = [
                torch.tensor([i for _ in range(enc_output.shape[0])]).unsqueeze(-1)
                for i in range(num_tokens_to_generate)
            ]

        for i in range(num_tokens_to_generate):
            # No microbatches in decoding. Just the global batch.
            decoder_seq_length = predicted_tokens_dec.size(1)
            dec_mask = predicted_tokens_dec != tokenizer.pad_id
            dec_mask[:, 0] = 1  # Make sure you never mask the first token even if it is <pad>.

            if return_cache:
                batch_for_pipeline = [
                    enc_output,
                    enc_output_attn_mask,
                    predicted_tokens_dec[..., i : i + 1],
                    dec_mask[..., i : i + 1],
                    memory_ids[i],
                    return_memory_arr,
                    key_cache,
                    val_cache,
                ]
                arg_names = [
                    'enc_output',
                    'enc_output_attn_mask',
                    'dec_input_ids',
                    'dec_attn_mask',
                    'memory_index',
                    'return_memory',
                    'cached_keys',
                    'cached_values',
                ]
            elif use_memory:
                batch_for_pipeline = [
                    enc_output,
                    enc_output_attn_mask,
                    predicted_tokens_dec[..., i : i + 1],
                    dec_mask[..., i : i + 1],
                    inference_key_first if i == 0 else inference_key_then,
                    inference_mem_size,
                    memory_ids[i],
                ]
                arg_names = [
                    'enc_output',
                    'enc_output_attn_mask',
                    'dec_input_ids',
                    'dec_attn_mask',
                    'set_inference_key_value_memory',
                    'inference_max_sequence_len',
                    'memory_index',
                ]
            else:
                batch_for_pipeline = [enc_output, enc_output_attn_mask, predicted_tokens_dec, dec_mask]
                arg_names = ['enc_output', 'enc_output_attn_mask', 'dec_input_ids', 'dec_attn_mask']

            forward_step_func = self._get_forward_output_only_func(arg_names=arg_names, output_name="logits")

            if self.cfg.get('pipeline_model_parallel_size', 1) > 1:
                output_tensor = forward_backward_pipelining_without_interleaving(
                    forward_step_func=forward_step_func,
                    batch=batch_for_pipeline,
                    model=self.enc_dec_model,
                    forward_only=True,
                    tensor_shape=tensor_shape,
                    decoder_sequence_length=decoder_seq_length,
                    dtype=self.autocast_dtype,
                )
            else:
                output_tensor = forward_backward_no_pipelining(
                    forward_step_func=forward_step_func,
                    batch=batch_for_pipeline,
                    model=self.enc_dec_model,
                    forward_only=True,
                    tensor_shape=tensor_shape,
                    decoder_sequence_length=decoder_seq_length,
                    dtype=self.autocast_dtype,
                )

            # get output tensor
            if parallel_state.is_pipeline_last_stage():
                # update cache is using memory
                if return_cache:
                    new_cache = output_tensor[0]['memory']
                    key_cache = torch.cat((key_cache, new_cache[:, 0].transpose(0, 1).unsqueeze(2)), dim=2)
                    val_cache = torch.cat((val_cache, new_cache[:, 1].transpose(0, 1).unsqueeze(2)), dim=2)

                output_tensor = output_tensor[0]['logits']
                output_tensor = tensor_parallel.gather_from_tensor_model_parallel_region(output_tensor)
                # make sure it won't sample outside the vocab_size range
                output_tensor[:, :, tokenizer.vocab_size :] = -float('Inf')
                # ignore selected indices
                if ignore_ids:
                    output_tensor = output_tensor.index_fill(
                        dim=-1, index=torch.tensor(ignore_ids, device=device), value=-float('Inf')
                    )

                # TODO: do log_softmax in fp32?
                log_probs, token_ids = torch.max(torch.nn.functional.log_softmax(output_tensor, dim=-1), dim=-1)
                predicted_tokens_dec = torch.cat(
                    [predicted_tokens_dec.to(token_ids.device), token_ids[:, -1].unsqueeze(1)], dim=1
                )
            else:
                log_probs = torch.zeros(
                    (predicted_tokens_dec.shape[0], predicted_tokens_dec.shape[1]), dtype=self.autocast_dtype
                ).cuda()
                predicted_tokens_dec = torch.zeros(
                    (predicted_tokens_dec.shape[0], predicted_tokens_dec.shape[1] + 1),
                    dtype=predicted_tokens_dec.dtype,
                ).cuda()

            if self.cfg.get('pipeline_model_parallel_size', 1) > 1:
                # Broadcast from the last pipeline stage to all other model-parallel ranks.
                torch.distributed.broadcast(
                    predicted_tokens_dec,
                    parallel_state.get_pipeline_model_parallel_last_rank(),
                    group=parallel_state.get_pipeline_model_parallel_group(),
                )
                torch.distributed.broadcast(
                    log_probs,
                    parallel_state.get_pipeline_model_parallel_last_rank(),
                    group=parallel_state.get_pipeline_model_parallel_group(),
                )

        # Reset microbatch calculator to what it was before decoding.
        _reconfigure_microbatch_calculator(
            rank=app_state.global_rank,
            rampup_batch_size=None,
            global_batch_size=global_batch_per_gpu * parallel_state.get_data_parallel_world_size(),
            micro_batch_size=global_batch_per_gpu // num_micro_batches_before_decode,
            data_parallel_size=parallel_state.get_data_parallel_world_size(),
        )

        return predicted_tokens_dec, log_probs

    def complete(self, request: Dict):
        """
            Autoregressively invokes language model in the inference mode
        Args:
            request: Dictionary with the following fields
                * prompt: a string which text the model should complete.
                * tokens_to_generate: how many tokens to generate while doing prompt completion.
        Returns:
            response: A python dictionary with the following fields
                * prompt: original text of the prompt
                * tokenized_prompt: list of (str) tokens from prompt
                * completion: a python dictionary with the following subfields:
                    * tokens: a list of triples (token, token_id, log_prob) comprising completion
                    * text: completion text (as a single string)

        """
        app_state = AppState()

        # The complete method only works with global batch = micro batch size = data parallel size = 1.
        _reconfigure_microbatch_calculator(
            rank=app_state.global_rank,
            rampup_batch_size=None,
            global_batch_size=1,
            micro_batch_size=1,
            data_parallel_size=1,
        )
        app_state = AppState()

        response = {}
        self.freeze()
        # naive greedy slow loop
        # TODO: add option for BeamSearchDecoder

        response['prompt'] = request['prompt'][0]
        response['completion'] = {}
        bos_id = request['bos_id']
        tokens_enc = request['masked_sample']

        response['masked_input'] = ' '.join(self.tokenizer.ids_to_tokens(tokens_enc[0].cpu().numpy().tolist()))
        enc_mask = tokens_enc != self.tokenizer.pad_id

        predicted_tokens_ids, log_probs = self.decode(
            tokens_enc, enc_mask, int(request['tokens_to_generate']), bos_id=bos_id
        )
        predicted_tokens_ids = predicted_tokens_ids.cpu().numpy()[0].tolist()
        log_probs = log_probs.cpu().numpy()[0].tolist()
        if self.tokenizer.eos_id in predicted_tokens_ids:
            idx = predicted_tokens_ids.index(self.tokenizer.eos_id)
            predicted_tokens_ids = predicted_tokens_ids[:idx]
        else:
            predicted_tokens_ids = [id for id in predicted_tokens_ids if id != self.tokenizer.pad_id]
        if self.tokenizer.eos_id in predicted_tokens_ids:
            idx = predicted_tokens_ids.index(self.tokenizer.eos_id)
            predicted_tokens_ids = predicted_tokens_ids[:idx]
        # Legacy sentencepiece detokenization still preserves special tokens which messes up exact string match.
        if hasattr(self.tokenizer, 'special_token_to_id'):
            predicted_tokens_ids = [
                id for id in predicted_tokens_ids if id not in self.tokenizer.special_token_to_id.values()
            ]

        predicted_tokens_dec = self.tokenizer.ids_to_tokens(predicted_tokens_ids)
        response['completion']['text'] = self.tokenizer.tokens_to_text(predicted_tokens_dec)
        response['completion']['tokens'] = list(zip(predicted_tokens_ids, predicted_tokens_dec, log_probs))
        self.unfreeze()
        return response

    def transfer_batch_to_device(self, batch: Any, device: torch.device, dataloader_idx: int) -> Any:
        """ PTL hook: https://pytorch-lightning.readthedocs.io/en/latest/common/lightning_module.html#transfer-batch-to-device
            When using pipeline parallelism, we need the global batch to remain on the CPU,
            since the memory overhead will be too high when using a large number of microbatches.
            Microbatches are transferred from CPU to GPU inside the pipeline.
        """
        return batch

    def _validate_trainer(self):
        """ Certain trainer configurations can break training.
            Here we try to catch them and raise an error.
        """
        if self.trainer.accumulate_grad_batches > 1:
            raise ValueError(
                f'Gradient accumulation is done within training_step. trainer.accumulate_grad_batches must equal 1'
            )

    def list_available_models(self):
        pass<|MERGE_RESOLUTION|>--- conflicted
+++ resolved
@@ -15,11 +15,8 @@
 import copy
 import functools
 import inspect
-<<<<<<< HEAD
 import re
 from tracemalloc import start
-=======
->>>>>>> 0e048903
 from typing import Any, Dict, Optional
 
 import torch
@@ -1101,12 +1098,9 @@
         enc_output=None,
         enc_output_attn_mask=None,
         ignore_ids=[],
-<<<<<<< HEAD
         use_memory=False,
         return_cache=False,
-=======
         bos_id=None,  # If bos=None, will use tokenizer.bos_id unless explicitly set to something else.
->>>>>>> 0e048903
     ):
         # consistency check
         if use_memory and return_cache:
