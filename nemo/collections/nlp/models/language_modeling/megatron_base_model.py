--- conflicted
+++ resolved
@@ -78,14 +78,8 @@
       with O2 level optimizations and/or model parallelism.
     - Perform gradient clipping: `grad_clip_pl_default` triggers
       the PyTorch Lightning default implementation, `with_distributed_adam` triggers
-<<<<<<< HEAD
-      the distributed optimizer's implementation, `with_megatron_fused_adam` triggers
-      the optimizer's implementation, `megatron_amp_O2` triggers gradient clipping
-      on the main grads, and otherwise gradient clipping is performed on the model grads.
-=======
       the distributed optimizer's implementation, `megatron_amp_o2` triggers gradient clipping on the main grads,
       and otherwise gradient clipping is performed on the model grads.
->>>>>>> 0e983db7
 
     """
 
@@ -283,11 +277,7 @@
 
         if self._cfg.tokenizer.get('additional_special_tokens', None) is not None:
             tokens_list = omegaconf.OmegaConf.to_object(self._cfg.tokenizer.additional_special_tokens)
-<<<<<<< HEAD
             self.tokenizer.add_special_tokens(tokens_list)
-=======
-            self.tokenizer.add_special_tokens({'additional_special_tokens': tokens_list})
->>>>>>> 0e983db7
 
     def on_train_start(self) -> None:
         super().on_train_start()
@@ -502,11 +492,7 @@
         self.setup_optimization()
 
         # Wrap the baseline optimizer with the optimizer class with master parameters
-<<<<<<< HEAD
         if self.megatron_amp_O2 and not self.with_distributed_adam and self._optimizer is not None:
-=======
-        if self.megatron_amp_o2 and not self.with_distributed_adam and self._optimizer is not None:
->>>>>>> 0e983db7
             if self.torch_dtype == torch.bfloat16:
                 fp32_grad_accum = True
                 contiguous_grad_bucket = True
@@ -712,7 +698,6 @@
                 parallel_state.get_pipeline_model_parallel_world_size() > 1
                 and parallel_state.is_pipeline_last_stage(ignore_virtual=True)
                 and self.cfg.get('share_embeddings_and_output_weights', True)
-                and ("llm" in self.cfg and self.cfg.llm.get('share_embeddings_and_output_weights', True))
             ):
                 word_embeddings_weight = (
                     model.module.shared_embedding_or_output_weight()
@@ -805,11 +790,7 @@
             "async_tensor_model_parallel_allreduce": self.cfg.get('tensor_model_parallel_world_size', 1) > 1
             and not self.cfg.get('sequence_parallel', False),
             "pipeline_dtype": pipeline_dtype,
-<<<<<<< HEAD
-            "grad_scale_func": self.trainer.precision_plugin.scaler._scale
-=======
             "grad_scale_func": self.trainer.precision_plugin.scaler.scale
->>>>>>> 0e983db7
             if self.torch_dtype == torch.float16
             else None,
             "enable_autocast": not megatron_amp_O2 and self.torch_dtype in [torch.bfloat16, torch.float16],
