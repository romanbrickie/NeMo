--- conflicted
+++ resolved
@@ -116,16 +116,12 @@
             if megatron_amp_O2 and not with_distributed_adam:
                 plugins.append(MegatronHalfPrecisionPlugin(precision=plugin_precision, device='cuda', scaler=scaler))
             else:
-<<<<<<< HEAD
-                plugins.append(PipelineMixedPrecisionPlugin(precision=plugin_precision, device='cuda', scaler=scaler))
-=======
                 if self.cfg.model.get('fsdp', False):
                     plugins.append(FSDPMixedPrecisionPlugin(precision=plugin_precision, scaler=scaler))
                 else:
                     plugins.append(
                         PipelineMixedPrecisionPlugin(precision=plugin_precision, device='cuda', scaler=scaler)
                     )
->>>>>>> 815c5dec
             self.cfg.trainer.precision = None
 
         if self.cfg.get('cluster_type', None) == 'BCP':
