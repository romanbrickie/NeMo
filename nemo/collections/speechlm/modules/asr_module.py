--- conflicted
+++ resolved
@@ -135,12 +135,8 @@
 @dataclass
 class ASRModuleConfig(ModelParallelConfig, io.IOMixin):
     _target_: Optional[str] = None
-<<<<<<< HEAD
     pretrained_model: Optional[str] = "stt_en_fastconformer_transducer_large"
     hidden_size: Optional[int] = None    
-=======
-    pretrained_model: Optional[str] = "nvidia/canary-1b"
->>>>>>> 4ee21bc2
     config: Optional[dict] = None
     preprocessor_config: Optional[dict] = None
     spec_augment_config: Optional[dict] = None
