--- conflicted
+++ resolved
@@ -151,13 +151,9 @@
                 image_processor=image_processor,
                 multimodal_sample_config=config,
                 packed_sequence=args.use_packed_sequence,
-<<<<<<< HEAD
-                packed_sequence_size=seq_length,
-=======
                 # leave some space for perf padding, otherwise after packing and padding,
                 # it will go beyond max seq len, then it will need a truncation.
-                packed_sequence_size=int(decoder_seq_length * 0.9),
->>>>>>> 7bf6a07e
+                packed_sequence_size=int(seq_length * 0.9),
                 num_image_embeddings_per_tile=num_image_embeddings_per_tile,
             ),
             packing_buffer_size=200 if args.use_packed_sequence else None,
