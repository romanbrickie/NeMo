--- conflicted
+++ resolved
@@ -99,15 +99,10 @@
     parser.add_argument(
         "--generate_sample", help="Generate sample model output after performing PTQ", action="store_true"
     )
-<<<<<<< HEAD
-    parser.add_argument("--legacy_ckpt", action="store_true", help="Load ckpt saved with TE < 1.14")
-    parser.set_defaults(generate_sample=False)
-=======
     parser.add_argument(
         "--trust_remote_code", help="Trust remote code when loading HuggingFace models", action="store_true"
     )
     parser.add_argument("--legacy_ckpt", help="Load ckpt saved with TE < 1.14", action="store_true")
->>>>>>> d126c5f9
 
     args = parser.parse_args()
 
