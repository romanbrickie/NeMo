--- conflicted
+++ resolved
@@ -1579,7 +1579,6 @@
         assert isinstance(tfnm, ReverbWithImpulseResponse)
 
 
-<<<<<<< HEAD
 def test_dataloader_bucket_batch_size(nemo_tarred_manifest_path_multi: tuple[str, str]):
     json_mft, tar_mft = nemo_tarred_manifest_path_multi
     config = OmegaConf.create(
@@ -1601,7 +1600,48 @@
             "bucket_buffer_size": 100,
             "seed": 0,
             "shard_seed": 0,
-=======
+        }
+    )
+
+    dl = get_lhotse_dataloader_from_config(config=config, global_rank=0, world_size=1, dataset=Identity())
+
+    for b in islice(dl, 10):
+        assert len(b) == 2
+
+
+def test_dataloader_2d_bucketing(nemo_tarred_manifest_path_multi: tuple[str, str], en_es_tokenizer):
+    json_mft, tar_mft = nemo_tarred_manifest_path_multi
+    config = OmegaConf.create(
+        {
+            "manifest_filepath": json_mft,
+            "tarred_audio_filepaths": tar_mft,
+            "sample_rate": 16000,
+            "shuffle": True,
+            "use_lhotse": True,
+            "num_workers": 0,
+            # lhotse specific
+            "use_bucketing": True,
+            "concurrent_bucketing": False,
+            # Here each bin has the format: [audio_duration, token_sequence_length]
+            "bucket_duration_bins": [[0.5, 1], [0.5, 2], [2.0, 5], [2.0, 15], [4.0, 10], [4.0, 20]],
+            "bucket_batch_size": [7, 6, 5, 4, 3, 2],
+            "drop_last": False,
+            "shuffle_buffer_size": 10,
+            "bucket_buffer_size": 100,
+            "seed": 0,
+            "shard_seed": 0,
+        }
+    )
+
+    dl = get_lhotse_dataloader_from_config(
+        config=config, global_rank=0, world_size=1, dataset=Identity(), tokenizer=en_es_tokenizer
+    )
+
+    # All of our data have duration 1.0 and 10 tokens so they will fall to bin[3] with batch_size=4
+    for b in islice(dl, 10):
+        assert len(b) == 4
+
+
 @pytest.fixture(scope="session")
 def questions_path(tmp_path_factory) -> Path:
     """A text file with 10 lines containing question values"""
@@ -1635,49 +1675,11 @@
             "num_workers": 0,
             "batch_size": 2,
             "use_bucketing": False,
->>>>>>> 74c2caff
         }
     )
 
     dl = get_lhotse_dataloader_from_config(config=config, global_rank=0, world_size=1, dataset=Identity())
-<<<<<<< HEAD
-
-    for b in islice(dl, 10):
-        assert len(b) == 2
-
-
-def test_dataloader_2d_bucketing(nemo_tarred_manifest_path_multi: tuple[str, str], en_es_tokenizer):
-    json_mft, tar_mft = nemo_tarred_manifest_path_multi
-    config = OmegaConf.create(
-        {
-            "manifest_filepath": json_mft,
-            "tarred_audio_filepaths": tar_mft,
-            "sample_rate": 16000,
-            "shuffle": True,
-            "use_lhotse": True,
-            "num_workers": 0,
-            # lhotse specific
-            "use_bucketing": True,
-            "concurrent_bucketing": False,
-            # Here each bin has the format: [audio_duration, token_sequence_length]
-            "bucket_duration_bins": [[0.5, 1], [0.5, 2], [2.0, 5], [2.0, 15], [4.0, 10], [4.0, 20]],
-            "bucket_batch_size": [7, 6, 5, 4, 3, 2],
-            "drop_last": False,
-            "shuffle_buffer_size": 10,
-            "bucket_buffer_size": 100,
-            "seed": 0,
-            "shard_seed": 0,
-        }
-    )
-
-    dl = get_lhotse_dataloader_from_config(
-        config=config, global_rank=0, world_size=1, dataset=Identity(), tokenizer=en_es_tokenizer
-    )
-
-    # All of our data have duration 1.0 and 10 tokens so they will fall to bin[3] with batch_size=4
-    for b in islice(dl, 10):
-        assert len(b) == 4
-=======
+
     b = next(iter(dl))
     c = b[0]
     assert isinstance(c, MonoCut)
@@ -1781,5 +1783,4 @@
     c = b[4]
     assert isinstance(c, MonoCut)
     assert hasattr(c, "question")
-    assert c.question == "some question number 8"
->>>>>>> 74c2caff
+    assert c.question == "some question number 8"