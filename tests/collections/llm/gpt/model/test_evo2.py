--- conflicted
+++ resolved
@@ -161,10 +161,5 @@
     model_ckpt = "dummy_model_deosnt_exist"
     exporter = HuggingFaceSavannaHyenaImporter(model_ckpt, model_config=evo2_config)
 
-<<<<<<< HEAD
     with pytest.raises(RepositoryNotFoundError):
         exporter.apply("dummy_output_deosnt_exist")
-=======
-    with pytest.raises(Exception):
-        exporter.apply("dummy_output")
->>>>>>> dc8c441f
